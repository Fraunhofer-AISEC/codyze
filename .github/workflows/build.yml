--- conflicted
+++ resolved
@@ -38,11 +38,7 @@
       - name: Build ${{ steps.determine_version.outputs.version }}
         uses: gradle/gradle-build-action@v2
         with:
-<<<<<<< HEAD
-          arguments: check :codyze-cli:build --parallel --no-daemon -Pversion=$VERSION
-=======
           arguments: :codyze-cli:build -x check --parallel -Pversion=$VERSION
->>>>>>> d1a368f4
         id: build
         env:
           VERSION: ${{ steps.determine_version.outputs.version }}
