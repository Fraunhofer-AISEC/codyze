import org.jetbrains.kotlin.gradle.tasks.KotlinCompile

plugins {
    // built-in
    java
    application
    jacoco
    idea
    `maven-publish`
    `java-library`

    id("org.sonarqube") version "3.3"
    id("com.diffplug.spotless") version "6.0.4"
    id("com.github.hierynomus.license") version "0.16.1"
    kotlin("jvm") version "1.6.0" // we can only upgrade to Kotlin 1.5, if CPG does
}

group = "de.fraunhofer.aisec"

/* License plugin needs a special treatment, as long as the main project does not have a license yet.
 * See https://github.com/hierynomus/license-gradle-plugin/issues/155
 */
gradle.startParameter.excludedTaskNames += "licenseMain"
gradle.startParameter.excludedTaskNames += "licenseTest"

tasks.jacocoTestReport {
    reports {
        xml.required.set(true)
    }
}

publishing {
    publications {
        create<MavenPublication>("maven") {
            from(components["java"])
        }
    }
}

repositories {
    mavenLocal()
    mavenCentral()

    maven { setUrl("https://jitpack.io") }


    // NOTE: Remove this when we "release". this is the public sonatype repo which is used to
    // sync to maven central, but directly adding this repo is faster than waiting for a maven central sync,
    // which takes 8 hours in the worse case. so it is useful during heavy development but should be removed
    // if everything is more stable
    maven {
        setUrl("https://oss.sonatype.org/content/groups/public")
    }

    // Eclipse CDT repo
    ivy {
        setUrl("https://download.eclipse.org/tools/cdt/releases/10.3/cdt-10.3.2/plugins")
        metadataSources {
            artifact()
        }
        patternLayout {
            artifact("/[organisation].[module]_[revision].[ext]")
        }
    }

    maven { 
        setUrl("https://jitpack.io")
    }
}

java {
    sourceCompatibility = JavaVersion.VERSION_11
    targetCompatibility = JavaVersion.VERSION_11
}

configurations.all {
    resolutionStrategy {
        cacheChangingModulesFor(0, "seconds")
    }
}

dependencies {
    // Logging
    implementation("org.slf4j:slf4j-api:1.8.0-beta4") // ok
    api("org.slf4j:log4j-over-slf4j:1.8.0-beta4") // needed for xtext.parser.antlr
    api("org.apache.logging.log4j:log4j-core:2.14.1") // impl in main; used only in test
    runtimeOnly("org.apache.logging.log4j:log4j-slf4j18-impl:2.14.1")

    // pull in explicitly to prevent mixing versions
    implementation("org.jetbrains.kotlin:kotlin-reflect")

    // Code Property Graph
<<<<<<< HEAD
    api("de.fraunhofer.aisec:cpg:4.1.2")
=======
    api("de.fraunhofer.aisec:cpg:4.1.2") // ok
>>>>>>> 78594246

    // MARK DSL (use fat jar). changing=true circumvents gradle cache
    //api("de.fraunhofer.aisec.mark:de.fraunhofer.aisec.mark:1.4.0-SNAPSHOT:repackaged") { isChanging = true } // ok
    //api("com.github.Fraunhofer-AISEC.codyze-mark-eclipse-plugin:de.fraunhofer.aisec.mark:bbd54a7b11:repackaged") // pin to specific commit before annotations
    api("com.github.Fraunhofer-AISEC.codyze-mark-eclipse-plugin:de.fraunhofer.aisec.mark:2.0.0:repackaged") // use GitHub release via JitPack


    // Pushdown Systems
    api("de.breakpointsec:pushdown:1.1") // ok

    // LSP interface support
    api("org.eclipse.lsp4j:org.eclipse.lsp4j:0.12.0") // ok

    // Interactive console interface support using Jython (Scripting engine)
    implementation("org.python:jython-standalone:2.7.2") // ok

    // Command line interface support
    api("info.picocli:picocli:4.6.2")
    annotationProcessor("info.picocli:picocli-codegen:4.6.2")

    // Reflections for OverflowDB and registering Crymlin built-ins
    implementation("org.reflections", "reflections", "0.10.2")

    // Unit tests
    testImplementation("org.jetbrains.kotlin:kotlin-test")
    testImplementation("org.jetbrains.kotlin:kotlin-test-junit5")
    testImplementation("org.junit.jupiter:junit-jupiter-api:5.8.2")
    testImplementation("org.junit.jupiter:junit-jupiter-params:5.8.2")
    testRuntimeOnly("org.junit.jupiter:junit-jupiter-engine:5.8.2")
    implementation(kotlin("stdlib-jdk8"))
}

application {
    mainClass.set("de.fraunhofer.aisec.codyze.Main")
}

tasks.named<Test>("test") {
    useJUnitPlatform()
    maxHeapSize = "6000m"
}

// Add generated sources from annotation processor to source sets so they can be picked up
sourceSets.configureEach {
    tasks.named<JavaCompile>(compileJavaTaskName) {
        java.srcDir(options.generatedSourceOutputDirectory.get())
    }
}

tasks.withType<KotlinCompile>().configureEach {
    kotlinOptions {
        freeCompilerArgs = freeCompilerArgs + "-Xopt-in=kotlin.RequiresOptIn"
    }
}

// Added mark files from dist folder to test resources
sourceSets.getByName("test").resources {
    srcDir("src/dist")
}

tasks.named("compileJava") {
    dependsOn(":spotlessApply")
}

tasks.named("sonarqube") {
    dependsOn(":jacocoTestReport")
}


spotless {
    java {
        eclipse().configFile(rootProject.file("formatter-settings.xml"))
    }

    kotlin {
        ktfmt().kotlinlangStyle()
    }
}

downloadLicenses {
    includeProjectDependencies = true
    dependencyConfiguration = "compileClasspath"
}

tasks.named<CreateStartScripts>("startScripts") {
    doLast {
        /* On Windows the classpath can be too long. This is a workaround for https://github.com/gradle/gradle/issues/1989
         * 
         * The problem doesn't seem to exist in the current version, but may reappear, so we're keeping this one around.
         */
        windowsScript.writeText(windowsScript.readText().replace(Regex("set CLASSPATH=.*"), "set CLASSPATH=%APP_HOME%\\\\lib\\\\*"))
    }
}

val compileKotlin: KotlinCompile by tasks
compileKotlin.kotlinOptions {
    jvmTarget = "11"
}

val compileTestKotlin: KotlinCompile by tasks
compileTestKotlin.kotlinOptions {
    jvmTarget = "11"
}<|MERGE_RESOLUTION|>--- conflicted
+++ resolved
@@ -90,11 +90,8 @@
     implementation("org.jetbrains.kotlin:kotlin-reflect")
 
     // Code Property Graph
-<<<<<<< HEAD
+
     api("de.fraunhofer.aisec:cpg:4.1.2")
-=======
-    api("de.fraunhofer.aisec:cpg:4.1.2") // ok
->>>>>>> 78594246
 
     // MARK DSL (use fat jar). changing=true circumvents gradle cache
     //api("de.fraunhofer.aisec.mark:de.fraunhofer.aisec.mark:1.4.0-SNAPSHOT:repackaged") { isChanging = true } // ok
