val deployUsername: String? by extra // imported from settings.gradle.kts
val deployPassword: String? by extra // imported from settings.gradle.kts

plugins {
    // built-in
    java
    application
    jacoco
    idea
    `maven-publish`
    `java-library`

    id("org.sonarqube") version "2.7"
    id("com.diffplug.gradle.spotless") version "3.18.0"
}

group = "de.fraunhofer.aisec"
version = "1.0-SNAPSHOT"

publishing {
    publications {
        create<MavenPublication>("maven") {
            from(components["java"])
        }
    }

    repositories {
        maven {
            val repoUrl = "http://repository.***REMOVED***"

            val releasesRepoUrl = "$repoUrl/repository/releases"
            val snapshotsRepoUrl = "$repoUrl/repository/snapshots"
            url = uri(if (version.toString().endsWith("SNAPSHOT")) snapshotsRepoUrl else releasesRepoUrl)

            credentials {
                username = deployUsername
                password = deployPassword
            }
        }
    }
}

repositories {
    mavenLocal()

    mavenCentral()

    ivy {
        url = uri("https://download.eclipse.org/tools/cdt/releases/9.6/cdt-9.6.0/plugins")
        patternLayout {
            artifact("/[organisation].[artifact]_[revision].[ext]")
        }
    }

    maven {
        url = uri("http://repository.***REMOVED***/repository/snapshots/")
    }
}

java {
    sourceCompatibility = JavaVersion.VERSION_11
    targetCompatibility = JavaVersion.VERSION_11
}

configurations.all {
    resolutionStrategy {
        cacheChangingModulesFor(0, "seconds")
    }
}

val versions = mapOf(
        "junit5" to "5.3.1",
        "log4j" to "2.11.1",
        "slf4j" to "1.8.0-beta4",
        "lsp4j" to "0.6.0",
        "jersey" to "2.28",
        "javaparser" to "3.11.0",
        "commons-lang3" to "3.8.1",
        "jython" to "2.7.1",
        "tinkerpop" to "3.4.3",
        "neo4j-gremlin-bolt" to "0.3.1",
        "xml.bind" to "2.3.1"
)

dependencies {
    api("org.apache.commons", "commons-lang3", versions["commons-lang3"])
    api("org.apache.logging.log4j", "log4j-slf4j18-impl", versions["log4j"])
    api("org.apache.logging.log4j", "log4j-core", versions["log4j"])
    // api("org.slf4j", "jul-to-slf4j", versions["slf4j"]) included in cpg as it is needed there
    api("org.slf4j", "log4j-over-slf4j", versions["slf4j"]) // needed for xtext.parser.antlr
    api("org.slf4j", "slf4j-api", versions["slf4j"])

    api("com.github.javaparser", "javaparser-symbol-solver-core", versions["javaparser"])

    // TODO Remove. For debugging only
    // https://mvnrepository.com/artifact/org.neo4j/neo4j-tinkerpop-api-impl
    api("org.neo4j", "neo4j-tinkerpop-api-impl", "0.9-3.4.0")

    // Code Property Graph
    api("de.fraunhofer.aisec", "cpg", "1.1-SNAPSHOT") { setChanging(true) }

    // Ehcache is used to cache heavyweight reflection operations
     api("org.ehcache", "ehcache", "3.8.0")

    // MARK DSL (use fat jar). changing=true circumvents gradle cache
    api("de.fraunhofer.aisec.mark:de.fraunhofer.aisec.mark:1.1.0-SNAPSHOT:repackaged") { setChanging(true) }

    // api stuff
    api("org.glassfish.jersey.inject", "jersey-hk2", versions["jersey"])
    api("org.glassfish.jersey.containers", "jersey-container-grizzly2-http", versions["jersey"])
    api("org.glassfish.jersey.media", "jersey-media-json-jackson", versions["jersey"])

    // LSP
    api("org.eclipse.lsp4j", "org.eclipse.lsp4j", versions["lsp4j"])

    // Gremlin
    api("org.apache.tinkerpop", "gremlin-core", versions["tinkerpop"])
    annotationProcessor("org.apache.tinkerpop", "gremlin-core", versions["tinkerpop"]) {
        exclude(group = "org.slf4j", module = "slf4j-api")
        exclude(group = "org.slf4j", module = "jcl-over-slf4j")
    }      // Newer Gradle versions require specific classpath for annotatation processors
    api("org.apache.tinkerpop", "gremlin-python", versions["tinkerpop"])
    api("org.apache.tinkerpop", "tinkergraph-gremlin", versions["tinkerpop"])
    api("org.apache.tinkerpop", "gremlin-driver", versions["tinkerpop"])
    api("org.apache.tinkerpop", "neo4j-gremlin", versions["tinkerpop"])     // Neo4j multi-label support for gremlin
    api("com.steelbridgelabs.oss", "neo4j-gremlin-bolt", versions["neo4j-gremlin-bolt"])   // For fast bolt:    // access to Neo4J

    // Fast in-memory graph DB (alternative to Neo4J)
    api("io.shiftleft", "overflowdb-tinkerpop3", "0.29")
    api("org.reflections", "reflections", "0.9.11")

    // Pushdown Systems
    api("de.breakpoint", "pushdown", "1.0-SNAPSHOT")
    api("de.fraunhofer.iem", "idealPDS", "2.4-SNAPSHOT")

    // Jython (Scripting engine)
    api("org.python", "jython-standalone", versions["jython"])

    // needed for jersey, not part of JDK anymore
    api("javax.xml.bind", "jaxb-api", versions["xml.bind"])

    testImplementation("org.junit.jupiter", "junit-jupiter-api", versions["junit5"])
    testImplementation("org.junit.jupiter", "junit-jupiter-params", versions["junit5"])
    testRuntimeOnly("org.junit.jupiter", "junit-jupiter-engine", versions["junit5"])
}

application {
    mainClassName = "de.fraunhofer.aisec.crymlin.Main"
}
tasks.named<Test>("test") {
    useJUnitPlatform()
    maxHeapSize="6000m"
}

// Persist source files generated by annotation processor to a sane source path so IDEs can use them directly.
sourceSets.configureEach {
    tasks.named<JavaCompile>(compileJavaTaskName) {
        options.annotationProcessorGeneratedSourcesDirectory = file("$projectDir/src/main/generated/annotationProcessor/java/${this@configureEach.name}")
        java.srcDir(file("$projectDir/src/main/generated/annotationProcessor/java/main")) // adding as generated souce dir did not work in Idea 2019.1
    }
}

tasks {
    val docker by registering(Exec::class) {
        description = "Builds a docker image based on the Dockerfile."

        dependsOn(build)

        executable = "docker"

        val commit = System.getenv("CI_COMMIT_SHA")

        setArgs(listOf("build",
                "-t", "registry.***REMOVED***/cpg/" + project.name + ':' + (commit?.substring(0, 8)
                ?: "latest"),
                '.'))
    }
    
    jar {
        manifest {
            attributes(
                mapOf("Name" to "CPG Analysis Server",
                      "Implementation-Title" to project.name,
                      "Implementation-Version" to project.version,
                      "Class-Path" to configurations.runtimeClasspath.files.map { it.name }.joinToString(" "),
                      "Main-Class" to application.mainClassName
                )
            )
        }
    }
    
    startScripts {
      classpath = files(project.name + "-" + project.version + ".jar")
    }
}

<<<<<<< HEAD
//spotless {
//    java {
//        targetExclude(
//                fileTree(project.projectDir) {
//                    include("src/main/generated/**")
//                }
//        )
//
//        //googleJavaFormat().aosp()
//        googleJavaFormat()
//        eclipse()
//    }
//}
=======
spotless {
    java {
        targetExclude(
                fileTree(project.projectDir) {
                    include("src/main/generated/**")
                }
        )
        eclipseFormatFile(rootProject.file("formatter-settings.xml"))
    }
}
>>>>>>> 4bd64d17

<|MERGE_RESOLUTION|>--- conflicted
+++ resolved
@@ -194,21 +194,6 @@
     }
 }
 
-<<<<<<< HEAD
-//spotless {
-//    java {
-//        targetExclude(
-//                fileTree(project.projectDir) {
-//                    include("src/main/generated/**")
-//                }
-//        )
-//
-//        //googleJavaFormat().aosp()
-//        googleJavaFormat()
-//        eclipse()
-//    }
-//}
-=======
 spotless {
     java {
         targetExclude(
@@ -219,5 +204,4 @@
         eclipseFormatFile(rootProject.file("formatter-settings.xml"))
     }
 }
->>>>>>> 4bd64d17
-
+
