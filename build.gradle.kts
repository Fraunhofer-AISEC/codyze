--- conflicted
+++ resolved
@@ -89,11 +89,7 @@
     // Code Property Graph
     //api("de.fraunhofer.aisec:cpg:3.5.1") // ok
     //implementation("com.github.Fraunhofer-AISEC:cpg:v4.0.0-beta.1")
-<<<<<<< HEAD
-    implementation("com.github.Fraunhofer-AISEC:cpg:bbc1906dc")
-=======
     implementation("com.github.Fraunhofer-AISEC:cpg:081f6de18")
->>>>>>> ba136fe9
 
     // MARK DSL (use fat jar). changing=true circumvents gradle cache
     //api("de.fraunhofer.aisec.mark:de.fraunhofer.aisec.mark:1.4.0-SNAPSHOT:repackaged") { isChanging = true } // ok
