val deployUsername: String? by extra // imported from settings.gradle.kts
val deployPassword: String? by extra // imported from settings.gradle.kts

plugins {
    // built-in
    java
    application
    jacoco
    idea
    `maven-publish`
    `java-library`

    id("org.sonarqube") version "2.7"
    id("com.diffplug.gradle.spotless") version "3.26.0"
    id("com.github.hierynomus.license") version "0.15.0"
}

group = "de.fraunhofer.aisec"
version = "1.0-SNAPSHOT"

/* License plugin needs a special treatment, as long as the main project does not have a license yet.
   See https://github.com/hierynomus/license-gradle-plugin/issues/155 
*/
gradle.startParameter.excludedTaskNames += "licenseMain"
gradle.startParameter.excludedTaskNames += "licenseTest"


publishing {
    publications {
        create<MavenPublication>("maven") {
            from(components["java"])
        }
    }

    repositories {
        maven {
            val repoUrl = "http://repository.netsec.aisec.fraunhofer.de"

            val releasesRepoUrl = "$repoUrl/repository/releases"
            val snapshotsRepoUrl = "$repoUrl/repository/snapshots"
            url = uri(if (version.toString().endsWith("SNAPSHOT")) snapshotsRepoUrl else releasesRepoUrl)

            credentials {
                username = deployUsername
                password = deployPassword
            }
        }
    }
}

repositories {
    mavenLocal()
    mavenCentral()

    ivy {
        setUrl("https://download.eclipse.org/tools/cdt/releases/9.10/cdt-9.10.0/plugins")
        metadataSources {
            artifact()
        }
        patternLayout {
            artifact("/[organisation].[module]_[revision].[ext]")
        }
    }

    // fetching MARK from internal repo. this has to go before release. MARK needs to be published to maven central
    maven {
        url = uri("http://repository.netsec.aisec.fraunhofer.de/repository/snapshots/")
        content {
            includeGroup("de.fraunhofer.aisec.mark")
        }
    }
}

java {
    sourceCompatibility = JavaVersion.VERSION_11
    targetCompatibility = JavaVersion.VERSION_11
}

configurations.all {
    resolutionStrategy {
        cacheChangingModulesFor(0, "seconds")
    }
}

val versions = mapOf(
        "junit5" to "5.3.1",
        "log4j" to "2.11.1",
        "slf4j" to "1.8.0-beta4",
        "lsp4j" to "0.6.0",
        "jersey" to "2.28",
        "javaparser" to "3.11.0",
        "json" to "20190722",
        "commons-lang3" to "3.8.1",
        "jython" to "2.7.1",
        "tinkerpop" to "3.4.3",
        "neo4j-gremlin-bolt" to "0.3.1",
        "xml.bind" to "2.3.1",
<<<<<<< HEAD
        "json" to "20190722"
=======
        "cpg" to "1.3"
>>>>>>> ca732279
)

dependencies {
    api("org.json", "json", versions["json"])

    api("org.apache.logging.log4j", "log4j-slf4j18-impl", versions["log4j"])
    api("org.apache.logging.log4j", "log4j-core", versions["log4j"])
    api("org.slf4j", "log4j-over-slf4j", versions["slf4j"]) // needed for xtext.parser.antlr
    api("org.slf4j", "slf4j-api", versions["slf4j"])

    api("com.github.javaparser", "javaparser-symbol-solver-core", versions["javaparser"])

    // Code Property Graph
    api("de.fraunhofer.aisec", "cpg", versions["cpg"])

    // Ehcache is used to cache heavyweight reflection operations
    api("org.ehcache", "ehcache", "3.8.0")

    // MARK DSL (use fat jar). changing=true circumvents gradle cache
    api("de.fraunhofer.aisec.mark:de.fraunhofer.aisec.mark:1.2.0-SNAPSHOT:repackaged") { setChanging(true) }

    // LSP
    api("org.eclipse.lsp4j", "org.eclipse.lsp4j", versions["lsp4j"])

    // JSON parser for generation of results file
    api("org.json", "json", versions["json)"])

    // Command line interface support
    api("info.picocli", "picocli", "4.1.4")
    annotationProcessor("info.picocli", "picocli-codegen", "4.1.4")

    // Gremlin
    api("org.apache.tinkerpop", "gremlin-core", versions["tinkerpop"])
    annotationProcessor("org.apache.tinkerpop", "gremlin-core", versions["tinkerpop"]) {
        exclude(group = "org.slf4j", module = "slf4j-api")
        exclude(group = "org.slf4j", module = "jcl-over-slf4j")
    }      // Newer Gradle versions require specific classpath for annotatation processors
    api("org.apache.tinkerpop", "gremlin-python", versions["tinkerpop"])
    api("org.apache.tinkerpop", "tinkergraph-gremlin", versions["tinkerpop"])
    api("org.apache.tinkerpop", "gremlin-driver", versions["tinkerpop"])
    api("org.apache.tinkerpop", "neo4j-gremlin", versions["tinkerpop"])     // Neo4j multi-label support for gremlin
    api("com.steelbridgelabs.oss", "neo4j-gremlin-bolt", versions["neo4j-gremlin-bolt"])   // For fast bolt:    // access to Neo4J

    // Fast in-memory graph DB (alternative to Neo4J)
    api("io.shiftleft", "overflowdb-tinkerpop3", "0.33")
    api("org.reflections", "reflections", "0.9.11")

    // Pushdown Systems
    api("de.breakpointsec", "pushdown", "1.1")

    // Jython (Scripting engine)
    api("org.python", "jython-standalone", versions["jython"])

    testImplementation("org.junit.jupiter", "junit-jupiter-api", versions["junit5"])
    testImplementation("org.junit.jupiter", "junit-jupiter-params", versions["junit5"])
    testRuntimeOnly("org.junit.jupiter", "junit-jupiter-engine", versions["junit5"])
}

application {
    mainClassName = "de.fraunhofer.aisec.analysis.Main"
    // Required to give Ehcache deep reflective access to fields to correctly esitmate the cache size.
    applicationDefaultJvmArgs = listOf("--add-opens=java.base/jdk.internal.reflect=ALL-UNNAMED")
}
tasks.named<Test>("test") {
    useJUnitPlatform()
    maxHeapSize = "6000m"
}

// Persist source files generated by annotation processor to a sane source path so IDEs can use them directly.
sourceSets.configureEach {
    tasks.named<JavaCompile>(compileJavaTaskName) {
        options.annotationProcessorGeneratedSourcesDirectory = file("$projectDir/src/main/generated/annotationProcessor/java/${this@configureEach.name}")
        java.srcDir(file("$projectDir/src/main/generated/annotationProcessor/java/main")) // adding as generated souce dir did not work in Idea 2019.1
    }
}

spotless {
    java {
        targetExclude(
                fileTree(project.projectDir) {
                    include("src/main/generated/**")
                }
        )
        eclipse().configFile(rootProject.file("formatter-settings.xml"))
    }
}

downloadLicenses {
    includeProjectDependencies = true
    dependencyConfiguration = "compileClasspath"
}<|MERGE_RESOLUTION|>--- conflicted
+++ resolved
@@ -95,11 +95,8 @@
         "tinkerpop" to "3.4.3",
         "neo4j-gremlin-bolt" to "0.3.1",
         "xml.bind" to "2.3.1",
-<<<<<<< HEAD
-        "json" to "20190722"
-=======
-        "cpg" to "1.3"
->>>>>>> ca732279
+        "cpg" to "1.3",
+        "json" to "20190722"        
 )
 
 dependencies {
