--- conflicted
+++ resolved
@@ -20,15 +20,8 @@
 import de.fraunhofer.aisec.codyze.backends.cpg.coko.Nodes
 import de.fraunhofer.aisec.codyze.specificationLanguages.coko.core.CokoBackend
 import de.fraunhofer.aisec.codyze.specificationLanguages.coko.core.CokoMarker
-<<<<<<< HEAD
 import de.fraunhofer.aisec.codyze.specificationLanguages.coko.core.dsl.*
 import de.fraunhofer.aisec.codyze.specificationLanguages.coko.core.modelling.Definition
-=======
-import de.fraunhofer.aisec.codyze.specificationLanguages.coko.core.dsl.Op
-import de.fraunhofer.aisec.codyze.specificationLanguages.coko.core.dsl.ParamWithType
-import de.fraunhofer.aisec.codyze.specificationLanguages.coko.core.dsl.Type
-import de.fraunhofer.aisec.codyze.specificationLanguages.coko.core.dsl.Wildcard
->>>>>>> f5ddc35b
 import de.fraunhofer.aisec.codyze.specificationLanguages.coko.core.modelling.ParameterGroup
 import de.fraunhofer.aisec.codyze.specificationLanguages.coko.core.modelling.Signature
 import de.fraunhofer.aisec.cpg.TranslationResult
@@ -69,7 +62,7 @@
                     this@CokoBackend.callFqn(def.fqn) {
                         def.signatures.any { sig ->
                             signature(*sig.parameters.toTypedArray()) &&
-                                sig.unorderedParameters.all { it?.flowsTo(arguments) ?: false }
+                                    sig.unorderedParameters.all { it?.flowsTo(arguments) ?: false }
                         }
                     }
                 }
@@ -79,7 +72,7 @@
                 .map { sig ->
                     this@CokoBackend.constructor(this@Op.classFqn) {
                         signature(*sig.parameters.toTypedArray()) &&
-                            sig.unorderedParameters.all { it?.flowsTo(arguments) ?: false }
+                                sig.unorderedParameters.all { it?.flowsTo(arguments) ?: false }
                     }
                 }
                 .flatten()
@@ -127,13 +120,13 @@
 
 // this extension function should only be available in the context of a CallExpression
 context(CallExpression)
-/**
- * Checks if there's a data flow path from "this" to [that].
- * - If this is a String, we evaluate it as a regex.
- * - If this is a Collection, we check if at least one of the elements flows to [that]
- * - If this is a [Node], we use the DFG of the CPG.
- */
-infix fun Any.flowsTo(that: Node): Boolean =
+        /**
+         * Checks if there's a data flow path from "this" to [that].
+         * - If this is a String, we evaluate it as a regex.
+         * - If this is a Collection, we check if at least one of the elements flows to [that]
+         * - If this is a [Node], we use the DFG of the CPG.
+         */
+        infix fun Any.flowsTo(that: Node): Boolean =
     if (this is Wildcard) {
         true
     } else {
@@ -149,13 +142,13 @@
 
 // it should only be available in the context of a CallExpression
 context(CallExpression)
-/**
- * Checks if there's a data flow path from "this" to any of the elements in [that].
- * - If this is a String, we evaluate it as a regex.
- * - If this is a Collection, we check if at least one of the elements flows to [that]
- * - If this is a [Node], we use the DFG of the CPG.
- */
-infix fun Any.flowsTo(that: Collection<Node>): Boolean =
+        /**
+         * Checks if there's a data flow path from "this" to any of the elements in [that].
+         * - If this is a String, we evaluate it as a regex.
+         * - If this is a Collection, we check if at least one of the elements flows to [that]
+         * - If this is a [Node], we use the DFG of the CPG.
+         */
+        infix fun Any.flowsTo(that: Collection<Node>): Boolean =
     if (this is Wildcard) {
         true
     } else {
@@ -191,37 +184,33 @@
 fun CallExpression.signature(vararg parameters: Any?, hasVarargs: Boolean = false): Boolean {
     // checks if amount of parameters is the same as amount of arguments of this CallExpression
     return checkArgsSize(parameters, hasVarargs) &&
-        // checks if the CallExpression matches with the parameters
-        parameters.withIndex().all { (i: Int, parameter: Any?) ->
-            when (parameter) {
-                // if any parameter is null, signature returns false
-                null -> false
-                is ParamWithType ->
-                    // if `parameter` is a `ParamWithType` object we want to check the type and
-                    // if there is dataflow
-                    checkType(parameter.type, i) &&
-                        parameter.param flowsTo arguments[i]
-                // checks if the type of the argument is the same
-                is Type -> checkType(parameter, i)
-                // check if any of the Nodes from the Op flow to the argument
-                is Op -> parameter.getNodes() flowsTo arguments[i]
-                // checks if there is dataflow from the parameter to the argument in the same position
-                else -> parameter flowsTo arguments[i]
+            // checks if the CallExpression matches with the parameters
+            parameters.withIndex().all { (i: Int, parameter: Any?) ->
+                when (parameter) {
+                    // if any parameter is null, signature returns false
+                    null -> false
+                    is ParamWithType ->
+                        // if `parameter` is a `ParamWithType` object we want to check the type and
+                        // if there is dataflow
+                        checkType(parameter.type, i) &&
+                                parameter.param flowsTo arguments[i]
+                    // checks if the type of the argument is the same
+                    is Type -> checkType(parameter, i)
+                    // check if any of the Nodes from the Op flow to the argument
+                    is Op -> parameter.getNodes() flowsTo arguments[i]
+                    // checks if there is dataflow from the parameter to the argument in the same position
+                    else -> parameter flowsTo arguments[i]
+                }
             }
-        }
 }
 
 /** Checks the [type] against the type of the argument at [index] for the Call Expression */
-<<<<<<< HEAD
-private fun CallExpression.checkType(type: Type, index: Int): Boolean {
-    return type.fqn == arguments[index].type.typeName
-=======
-private fun checkType(type: Type, index: Int): Boolean {
-    return arguments[index].type.typeName.endsWith(type.fqn)
->>>>>>> f5ddc35b
-}
+private fun CallExpression.checkType(type: Type, index: Int) = arguments[index].type.typeName.endsWith(type.fqn)
 
 /** Checks if the number of parameters matches the number of arguments of [CallExpression] */
-private fun CallExpression.checkArgsSize(parameters: Array<*>, hasVarargs: Boolean): Boolean {
-    return if (hasVarargs) parameters.size <= arguments.size else parameters.size == arguments.size
-}+private fun CallExpression.checkArgsSize(parameters: Array<*>, hasVarargs: Boolean) =
+    if (hasVarargs) {
+        parameters.size <= arguments.size
+    } else {
+        parameters.size == arguments.size
+    }