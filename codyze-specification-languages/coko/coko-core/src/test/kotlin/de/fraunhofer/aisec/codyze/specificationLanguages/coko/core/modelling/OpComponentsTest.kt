/*
 * Copyright (c) 2022, Fraunhofer AISEC. All rights reserved.
 *
 * Licensed under the Apache License, Version 2.0 (the "License");
 * you may not use this file except in compliance with the License.
 * You may obtain a copy of the License at
 *
 *      http://www.apache.org/licenses/LICENSE-2.0
 *
 * Unless required by applicable law or agreed to in writing, software
 * distributed under the License is distributed on an "AS IS" BASIS,
 * WITHOUT WARRANTIES OR CONDITIONS OF ANY KIND, either express or implied.
 * See the License for the specific language governing permissions and
 * limitations under the License.
 */
package de.fraunhofer.aisec.codyze.specificationLanguages.coko.core.modelling

import de.fraunhofer.aisec.codyze.specificationLanguages.coko.core.dsl.*
import io.mockk.mockk
import org.junit.jupiter.params.ParameterizedTest
import org.junit.jupiter.params.provider.Arguments
import org.junit.jupiter.params.provider.MethodSource
import java.util.stream.Stream
import kotlin.random.Random
import kotlin.test.Test
import kotlin.test.assertContentEquals
import kotlin.test.assertEquals

class OpComponentsTest {

    @ParameterizedTest(name = "[{index}] test with {0} parameters")
    @MethodSource("unaryPlusParamHelper")
<<<<<<< HEAD
    fun `test group`(expectedParams: ArrayList<Parameter>, description: String = "") {
        with(mockk<Signature>(relaxed = true)) {
=======
    fun `test group`(expectedParams: ArrayList<Parameter>) {
        with(mockk<Signature>()) {
>>>>>>> 6eebf645
            val paramGroup = group { expectedParams.forEach { +it } }

            assertContentEquals(expectedParams, paramGroup.parameters)
        }
    }

    @ParameterizedTest(name = "[{index}] {1}")
    @MethodSource("unaryPlusParamHelper")
    fun `test unaryPlus in Signature`(
        expectedParams: ArrayList<Parameter>
    ) {
        val sig = Signature()
        with(sig) { expectedParams.forEach { +it } }
        assertContentEquals(
            expectedParams,
            sig.parameters,
            "parameters in Signature were not as expected"
        )
    }

    @Test
    fun `test simple signature`() {
        with(mockk<Definition>(relaxed = true)) {
            val sig = signature { +singleParam }
            val sigShortcut = signature(singleParam)

            val expectedSig = Signature().apply { parameters.add(singleParam) }

            assertEquals(expectedSig, sig)
            assertEquals(expectedSig, sigShortcut)
        }
    }

    @Test
    fun `test signature with unordered`() {
        with(mockk<Definition>(relaxed = true)) {
            val unordered = signature().unordered(*multipleParams.toTypedArray())

            val expectedSig = Signature().apply { unorderedParameters.addAll(multipleParams) }
            assertEquals(expectedSig, unordered)
        }
    }

    @Test
    fun `test signature with group`() {
        with(mockk<Definition>(relaxed = true)) {
            val sig = signature { group { multipleParams.forEach { +it } } }

            val groupShortcut = signature { group(*multipleParams.toTypedArray()) }

            val expectedSig =
                Signature().apply {
                    parameters.add(ParameterGroup().apply { parameters.addAll(multipleParams) })
                }

            assertEquals(expectedSig, sig)
            assertEquals(expectedSig, groupShortcut)
        }
    }

    @Test
    fun `test complex signature`() {
        val (allOrdered, unordered) = multipleParams.partition { Random.nextBoolean() }
        val (ordered, grouped) = allOrdered.partition { Random.nextBoolean() }

        with(mockk<Definition>(relaxed = true)) {
            val sig =
                signature {
                    +singleParam
                    group { grouped.forEach { +it } }
                    ordered.forEach { +it }
                }
                    .unordered(*unordered.toTypedArray())

            val expectedSig =
                Signature().apply {
                    parameters.add(singleParam)
                    parameters.add(ParameterGroup().apply { parameters.addAll(grouped) })
                    parameters.addAll(ordered)

                    unorderedParameters.addAll(unordered)
                }

            assertEquals(expectedSig, sig)
        }
    }

    @Test
<<<<<<< HEAD
=======
    fun `test unaryPlus in Definition`() {
        val expectedSignatures = arrayListOf<Signature>()
        expectedSignatures.add(mockk<Signature>())
        expectedSignatures.add(mockk<Signature>())
        expectedSignatures.add(mockk<Signature>())
        expectedSignatures.add(mockk<Signature>())
        expectedSignatures.add(mockk<Signature>())

        val def = Definition("test.fqn")
        with(def) { expectedSignatures.forEach { +it } }
        assertContentEquals(
            expectedSignatures,
            def.signatures,
            "signatures in Definition were not as expected"
        )
    }

    @Test
>>>>>>> 6eebf645
    fun `test definition`() {
        val sig1 = mockk<Signature>()
        val sig2 = mockk<Signature>()

        with(mockk<FunctionOp>(relaxed = true)) {
            val def = definition("fqn") {
                add(sig1)
                add(sig2)
            }

            val expected = Definition("fqn")
            expected.signatures.add(sig1)
            expected.signatures.add(sig2)

            assertEquals(expected, def)
        }
    }

    companion object {
        val singleParam = arrayListOf<Parameter>("test")
        val multipleParams =
            arrayListOf<Parameter>("test", emptyList<Parameter>(), Type("fqn"), intArrayOf(1, 2))

        @JvmStatic
        @Suppress("UnusedPrivateMember")
        private fun unaryPlusParamHelper(): Stream<Arguments> {
            return Stream.of(
                Arguments.of(singleParam, "Test with single parameter"),
                Arguments.of(multipleParams, "Test with multiple parameters")
            )
        }
    }
}<|MERGE_RESOLUTION|>--- conflicted
+++ resolved
@@ -30,13 +30,8 @@
 
     @ParameterizedTest(name = "[{index}] test with {0} parameters")
     @MethodSource("unaryPlusParamHelper")
-<<<<<<< HEAD
-    fun `test group`(expectedParams: ArrayList<Parameter>, description: String = "") {
+    fun `test group`(expectedParams: ArrayList<Parameter>) {
         with(mockk<Signature>(relaxed = true)) {
-=======
-    fun `test group`(expectedParams: ArrayList<Parameter>) {
-        with(mockk<Signature>()) {
->>>>>>> 6eebf645
             val paramGroup = group { expectedParams.forEach { +it } }
 
             assertContentEquals(expectedParams, paramGroup.parameters)
@@ -125,27 +120,6 @@
     }
 
     @Test
-<<<<<<< HEAD
-=======
-    fun `test unaryPlus in Definition`() {
-        val expectedSignatures = arrayListOf<Signature>()
-        expectedSignatures.add(mockk<Signature>())
-        expectedSignatures.add(mockk<Signature>())
-        expectedSignatures.add(mockk<Signature>())
-        expectedSignatures.add(mockk<Signature>())
-        expectedSignatures.add(mockk<Signature>())
-
-        val def = Definition("test.fqn")
-        with(def) { expectedSignatures.forEach { +it } }
-        assertContentEquals(
-            expectedSignatures,
-            def.signatures,
-            "signatures in Definition were not as expected"
-        )
-    }
-
-    @Test
->>>>>>> 6eebf645
     fun `test definition`() {
         val sig1 = mockk<Signature>()
         val sig2 = mockk<Signature>()
