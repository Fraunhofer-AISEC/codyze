--- conflicted
+++ resolved
@@ -125,19 +125,8 @@
     api("de.fraunhofer.aisec:cpg-core:4.6.3")
     implementation("de.fraunhofer.aisec:cpg-analysis:4.6.3")
 
-    // MARK DSL (use fat jar). changing=true circumvents gradle cache
-<<<<<<< HEAD
-    // api("de.fraunhofer.aisec.mark:de.fraunhofer.aisec.mark:1.4.0-SNAPSHOT:repackaged") {
-    // isChanging = true } // ok
-    // api("com.github.Fraunhofer-AISEC.codyze-mark-eclipse-plugin:de.fraunhofer.aisec.mark:bbd54a7b11:repackaged") // pin to specific commit before annotations
-    api(
-        "com.github.Fraunhofer-AISEC.codyze-mark-eclipse-plugin:de.fraunhofer.aisec.mark:2.0.0:repackaged"
-    ) // use GitHub release via JitPack
-=======
-    //api("de.fraunhofer.aisec.mark:de.fraunhofer.aisec.mark:1.4.0-SNAPSHOT:repackaged") { isChanging = true } // ok
-    //api("com.github.Fraunhofer-AISEC.codyze-mark-eclipse-plugin:de.fraunhofer.aisec.mark:bbd54a7b11:repackaged") // pin to specific commit before annotations
-    api("com.github.Fraunhofer-AISEC.codyze-mark-eclipse-plugin:de.fraunhofer.aisec.mark:2.0.0:repackaged") // use GitHub release via JitPack; e.g. exposed by de.fraunhofer.aisec.cpg.analysis.fsm.FSMBuilder
->>>>>>> e70555b3
+    // MARK DSL; use GitHub release via JitPack; e.g. exposed by de.fraunhofer.aisec.cpg.analysis.fsm.FSMBuilder
+    api("com.github.Fraunhofer-AISEC.codyze-mark-eclipse-plugin:de.fraunhofer.aisec.mark:2.0.0:repackaged")
 
     // Pushdown Systems
     api("de.breakpointsec:pushdown:1.1") // e.g., exposed in de.fraunhofer.aisec.codyze.analysis.wpds
