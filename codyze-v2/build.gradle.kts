import org.jetbrains.dokka.base.DokkaBase
import org.jetbrains.dokka.base.DokkaBaseConfiguration
import org.jetbrains.kotlin.gradle.tasks.KotlinCompile

plugins {
    // authoring
    java
    `java-library`
    kotlin("jvm") version "1.7.20"
    application

    // generators
    id("org.jsonschema2dataclass") version "4.5.0"

<<<<<<< HEAD
    // vulnerability detection and quality assurance
    jacoco
    id("org.sonarqube") version "3.4.0.2513"
    id("com.diffplug.spotless") version "6.10.0"
=======
    id("org.sonarqube") version "3.5.0.2730"
    id("com.diffplug.spotless") version "6.11.0"
    id("com.github.hierynomus.license") version "0.16.1"
>>>>>>> 40df1d36

    // documentation
    id("org.jetbrains.dokka") version "1.7.20"

<<<<<<< HEAD
    // licensing
    id("com.github.hierynomus.license-report") version "0.16.1"
=======
    kotlin("jvm") version "1.7.20"
}

// Allow access to Dokka configuration for custom assets and stylesheets
buildscript {
    dependencies {
        classpath("org.jetbrains.dokka:dokka-base:1.7.20")
    }
}

group = "de.fraunhofer.aisec"

/* License plugin needs a special treatment, as long as the main project does not have a license yet.
 * See https://github.com/hierynomus/license-gradle-plugin/issues/155
 */
// TODO this does not affect the build when built in a composite build
// TODO see the composite root settings.gradle.kts which disables these tasks for now
gradle.startParameter.excludedTaskNames += ":codyze-v2:licenseMain"
gradle.startParameter.excludedTaskNames += ":codyze-v2:licenseTest"

tasks {
    jar {
        manifest {
            attributes(
                "Implementation-Title" to "codyze",
                "Implementation-Version" to archiveVersion.getOrElse("0.0.0-dev")
            )
        }
    }
}
>>>>>>> 40df1d36

    // publishing
    `maven-publish`

    // IDE support
    idea
}

repositories {
<<<<<<< HEAD
    // on demand Maven package repo assembled from Git repositories; used for own GitHub projects
=======
    mavenLocal()
    mavenCentral()

    maven {
        setUrl("https://jitpack.io")
    }

    // NOTE: Remove this when we "release". this is the public sonatype repo which is used to
    // sync to maven central, but directly adding this repo is faster than waiting for a maven
    // central sync, which takes 8 hours in the worse case. so it is useful during heavy
    // development but should be removed if everything is more stable
>>>>>>> 40df1d36
    maven {
        setUrl("https://jitpack.io")
        content {
            includeGroup("com.github.Fraunhofer-AISEC.codyze-mark-eclipse-plugin")
        }
    }

    // Eclipse CDT repo
    ivy {
        setUrl("https://archive.eclipse.org/tools/cdt/releases/10.3/cdt-10.3.2/plugins")
        metadataSources {
            artifact()
        }
        patternLayout {
            artifact("/[organisation].[module]_[revision].[ext]")
        }
        content {
            includeGroup("org.eclipse.cdt")
        }
    }

    mavenCentral {
        content {
            excludeGroup("com.github.Fraunhofer-AISEC.codyze-mark-eclipse-plugin")
            excludeGroup("org.eclipse.cdt")
        }
    }
}

dependencies {
    // Logging
    api("org.slf4j:slf4j-api:2.0.3") // e.g., exposed by de.fraunhofer.aisec.codyze.analysis.markevaluation.Evaluator
    runtimeOnly("org.slf4j:log4j-over-slf4j:2.0.3") {
        because("Needed for `xtext.parser.antlr`")
    }
    implementation("org.apache.logging.log4j:log4j-core:2.19.0") // used by main and test
    runtimeOnly("org.apache.logging.log4j:log4j-slf4j2-impl:2.19.0")

    // kotlin
    implementation(kotlin("stdlib-jdk8"))
    implementation(kotlin("reflect")) // pull in explicitly to prevent mixing versions

    // Code Property Graph
    api("de.fraunhofer.aisec:cpg-core:4.6.3")
    implementation("de.fraunhofer.aisec:cpg-analysis:4.6.3")

<<<<<<< HEAD
    // MARK DSL; e.g. exposed by de.fraunhofer.aisec.cpg.analysis.fsm.FSMBuilder
=======
    // MARK DSL; use GitHub release via JitPack; e.g. exposed by de.fraunhofer.aisec.cpg.analysis.fsm.FSMBuilder
>>>>>>> 40df1d36
    api("com.github.Fraunhofer-AISEC.codyze-mark-eclipse-plugin:de.fraunhofer.aisec.mark:2.0.0:repackaged")

    // Pushdown systems
    api("de.breakpointsec:pushdown:1.1") // e.g., exposed in de.fraunhofer.aisec.codyze.analysis.wpds

    // LSP interface support
    api("org.eclipse.lsp4j:org.eclipse.lsp4j:0.18.0") // e.g., exposed in de.fraunhofer.aisec.codyze.crymlin.connectors.lsp

    // Interactive console interface support using Jython (Scripting engine)
    implementation("org.python:jython-standalone:2.7.3") // ok

    // Command line interface support
    api("info.picocli:picocli:4.7.0") // e.g., exposed by de.fraunhofer.aisec.codyze.ManifestVersionProvider
    annotationProcessor("info.picocli:picocli-codegen:4.7.0")

    // Reflections for registering Crymlin built-ins
    implementation("org.reflections:reflections:0.10.2")

    // Parser for yaml configuration file
    implementation("com.fasterxml.jackson.dataformat:jackson-dataformat-yaml:2.14.0")

    // Unit tests
    testImplementation(kotlin("test"))
    testImplementation(kotlin("test-junit5"))
    testImplementation("org.junit.jupiter:junit-jupiter-api:5.9.1")
    testImplementation("org.junit.jupiter:junit-jupiter-params:5.9.1")
    testRuntimeOnly("org.junit.jupiter:junit-jupiter-engine:5.9.1")
}

/*
 * General project configuration
 */

group = "de.fraunhofer.aisec"

/*
 * Plugin configuration block
 */

java {
    sourceCompatibility = JavaVersion.VERSION_11
    targetCompatibility = JavaVersion.VERSION_11
}

application {
    mainClass.set("de.fraunhofer.aisec.codyze.Main")
}

jsonSchema2Pojo {
    source.setFrom("src/main/resources/json")
    targetPackage.set("de.fraunhofer.aisec.codyze.sarif.schema")
    removeOldOutput.set(true)
}

spotless {
    ratchetFrom("origin/main")
    java {
        importOrder()
        removeUnusedImports()
        googleJavaFormat()
        // exclude generated files
        targetExclude("build/generated/**/*.java")
    }
    kotlin {
        ktfmt().kotlinlangStyle()
    }
}

downloadLicenses {
    includeProjectDependencies = true
    dependencyConfiguration = "compileClasspath"
}

publishing {
    publications {
        create<MavenPublication>("maven") {
            from(components["java"])
        }
    }
}

/*
 * Task configuration block
 */

// Add generated sources from annotation processor to source sets so they can be picked up
sourceSets.configureEach {
    tasks.named<JavaCompile>(compileJavaTaskName) {
        java.srcDir(options.generatedSourceOutputDirectory.get())
    }
}

val compileKotlin: KotlinCompile by tasks
compileKotlin.kotlinOptions {
    jvmTarget = "11"
}

val compileTestKotlin: KotlinCompile by tasks
compileTestKotlin.kotlinOptions {
    jvmTarget = "11"
}

tasks.withType<KotlinCompile>().configureEach {
    kotlinOptions {
        freeCompilerArgs = freeCompilerArgs + "-opt-in=kotlin.RequiresOptIn"
    }
}

// state that JSON schema parser must run before compiling Kotlin
tasks.named("compileKotlin") {
    dependsOn(":generateJsonSchema2DataClass")
}

// Added mark files from dist folder to test resources
sourceSets.getByName("test").resources {
    srcDir("src/dist")
}

tasks.named<Test>("test") {
    useJUnitPlatform()
    maxHeapSize = "6000m"
}

tasks.jacocoTestReport {
    reports {
        xml.required.set(true)
    }
}

tasks.named("sonarqube") {
    dependsOn(":jacocoTestReport")
}

<<<<<<< HEAD
tasks.dokkaHtml.configure {
    outputDirectory.set(projectDir.resolve("..").resolve("docs").resolve("api").resolve("codyze-v2"))
=======
spotless {
    java {
        // exclude automatically generated files
        targetExclude("build/generated/**/*.java")
        eclipse().configFile(rootProject.file("formatter-settings.xml"))
    }
    kotlin {
        ktfmt().kotlinlangStyle()
    }
}

downloadLicenses {
    includeProjectDependencies = true
    dependencyConfiguration = "compileClasspath"
>>>>>>> 40df1d36
}

tasks.named<CreateStartScripts>("startScripts") {
    doLast {
        /* On Windows the classpath can be too long. This is a workaround for https://github.com/gradle/gradle/issues/1989
         *
         * The problem doesn't seem to exist in the current version, but may reappear, so we're keeping this one around.
         */
        windowsScript.writeText(
            windowsScript
                .readText()
                .replace(Regex("set CLASSPATH=.*"), "set CLASSPATH=%APP_HOME%\\\\lib\\\\*")
        )
    }
}

<<<<<<< HEAD
tasks {
    jar {
        manifest {
            attributes("Implementation-Title" to "codyze",
                "Implementation-Version" to archiveVersion.getOrElse("0.0.0-dev"))
        }
    }
=======
val compileKotlin: KotlinCompile by tasks
compileKotlin.kotlinOptions {
    jvmTarget = "11"
}

val compileTestKotlin: KotlinCompile by tasks
compileTestKotlin.kotlinOptions {
    jvmTarget = "11"
}

jsonSchema2Pojo {
    source.setFrom("src/main/resources/json")
    targetPackage.set("de.fraunhofer.aisec.codyze.sarif.schema")
    removeOldOutput.set(true)
    // ... more options
}

// generate API documentation
tasks.dokkaHtml.configure {
    // add API docs to directory used for website generation
    outputDirectory.set(
        project.rootDir.resolve("..").resolve("docs").resolve("api").resolve("codyze-v2")
    )
    // path to Dokka assets
    val dokkaAssetsBaseDirectory =
        project.rootDir.resolve("..").resolve("docs").resolve("assets").resolve("dokka")
    // configure custom assets
    pluginConfiguration<DokkaBase, DokkaBaseConfiguration> {
        // use custom stylesheets without external content
        customStyleSheets =
            listOf(
                dokkaAssetsBaseDirectory.resolve("style.css"),
                dokkaAssetsBaseDirectory.resolve("jetbrains-mono.css"),
            )
    }
    // copy over font files
    dokkaAssetsBaseDirectory
        .resolve("JetBrainsMono")
        .copyRecursively(
            target = outputDirectory.get().resolve("styles").resolve("JetBrainsMono"),
            overwrite = true,
        )
    dokkaAssetsBaseDirectory
        .resolve("inter")
        .copyRecursively(
            target = outputDirectory.get().resolve("styles").resolve("inter"),
            overwrite = true,
        )
>>>>>>> 40df1d36
}<|MERGE_RESOLUTION|>--- conflicted
+++ resolved
@@ -12,25 +12,22 @@
     // generators
     id("org.jsonschema2dataclass") version "4.5.0"
 
-<<<<<<< HEAD
     // vulnerability detection and quality assurance
     jacoco
-    id("org.sonarqube") version "3.4.0.2513"
-    id("com.diffplug.spotless") version "6.10.0"
-=======
     id("org.sonarqube") version "3.5.0.2730"
     id("com.diffplug.spotless") version "6.11.0"
-    id("com.github.hierynomus.license") version "0.16.1"
->>>>>>> 40df1d36
 
     // documentation
     id("org.jetbrains.dokka") version "1.7.20"
 
-<<<<<<< HEAD
     // licensing
     id("com.github.hierynomus.license-report") version "0.16.1"
-=======
-    kotlin("jvm") version "1.7.20"
+
+    // publishing
+    `maven-publish`
+
+    // IDE support
+    idea
 }
 
 // Allow access to Dokka configuration for custom assets and stylesheets
@@ -40,51 +37,8 @@
     }
 }
 
-group = "de.fraunhofer.aisec"
-
-/* License plugin needs a special treatment, as long as the main project does not have a license yet.
- * See https://github.com/hierynomus/license-gradle-plugin/issues/155
- */
-// TODO this does not affect the build when built in a composite build
-// TODO see the composite root settings.gradle.kts which disables these tasks for now
-gradle.startParameter.excludedTaskNames += ":codyze-v2:licenseMain"
-gradle.startParameter.excludedTaskNames += ":codyze-v2:licenseTest"
-
-tasks {
-    jar {
-        manifest {
-            attributes(
-                "Implementation-Title" to "codyze",
-                "Implementation-Version" to archiveVersion.getOrElse("0.0.0-dev")
-            )
-        }
-    }
-}
->>>>>>> 40df1d36
-
-    // publishing
-    `maven-publish`
-
-    // IDE support
-    idea
-}
-
 repositories {
-<<<<<<< HEAD
     // on demand Maven package repo assembled from Git repositories; used for own GitHub projects
-=======
-    mavenLocal()
-    mavenCentral()
-
-    maven {
-        setUrl("https://jitpack.io")
-    }
-
-    // NOTE: Remove this when we "release". this is the public sonatype repo which is used to
-    // sync to maven central, but directly adding this repo is faster than waiting for a maven
-    // central sync, which takes 8 hours in the worse case. so it is useful during heavy
-    // development but should be removed if everything is more stable
->>>>>>> 40df1d36
     maven {
         setUrl("https://jitpack.io")
         content {
@@ -131,11 +85,7 @@
     api("de.fraunhofer.aisec:cpg-core:4.6.3")
     implementation("de.fraunhofer.aisec:cpg-analysis:4.6.3")
 
-<<<<<<< HEAD
-    // MARK DSL; e.g. exposed by de.fraunhofer.aisec.cpg.analysis.fsm.FSMBuilder
-=======
     // MARK DSL; use GitHub release via JitPack; e.g. exposed by de.fraunhofer.aisec.cpg.analysis.fsm.FSMBuilder
->>>>>>> 40df1d36
     api("com.github.Fraunhofer-AISEC.codyze-mark-eclipse-plugin:de.fraunhofer.aisec.mark:2.0.0:repackaged")
 
     // Pushdown systems
@@ -228,18 +178,9 @@
     }
 }
 
-val compileKotlin: KotlinCompile by tasks
-compileKotlin.kotlinOptions {
-    jvmTarget = "11"
-}
-
-val compileTestKotlin: KotlinCompile by tasks
-compileTestKotlin.kotlinOptions {
-    jvmTarget = "11"
-}
-
 tasks.withType<KotlinCompile>().configureEach {
     kotlinOptions {
+        jvmTarget = "11"
         freeCompilerArgs = freeCompilerArgs + "-opt-in=kotlin.RequiresOptIn"
     }
 }
@@ -267,67 +208,6 @@
 
 tasks.named("sonarqube") {
     dependsOn(":jacocoTestReport")
-}
-
-<<<<<<< HEAD
-tasks.dokkaHtml.configure {
-    outputDirectory.set(projectDir.resolve("..").resolve("docs").resolve("api").resolve("codyze-v2"))
-=======
-spotless {
-    java {
-        // exclude automatically generated files
-        targetExclude("build/generated/**/*.java")
-        eclipse().configFile(rootProject.file("formatter-settings.xml"))
-    }
-    kotlin {
-        ktfmt().kotlinlangStyle()
-    }
-}
-
-downloadLicenses {
-    includeProjectDependencies = true
-    dependencyConfiguration = "compileClasspath"
->>>>>>> 40df1d36
-}
-
-tasks.named<CreateStartScripts>("startScripts") {
-    doLast {
-        /* On Windows the classpath can be too long. This is a workaround for https://github.com/gradle/gradle/issues/1989
-         *
-         * The problem doesn't seem to exist in the current version, but may reappear, so we're keeping this one around.
-         */
-        windowsScript.writeText(
-            windowsScript
-                .readText()
-                .replace(Regex("set CLASSPATH=.*"), "set CLASSPATH=%APP_HOME%\\\\lib\\\\*")
-        )
-    }
-}
-
-<<<<<<< HEAD
-tasks {
-    jar {
-        manifest {
-            attributes("Implementation-Title" to "codyze",
-                "Implementation-Version" to archiveVersion.getOrElse("0.0.0-dev"))
-        }
-    }
-=======
-val compileKotlin: KotlinCompile by tasks
-compileKotlin.kotlinOptions {
-    jvmTarget = "11"
-}
-
-val compileTestKotlin: KotlinCompile by tasks
-compileTestKotlin.kotlinOptions {
-    jvmTarget = "11"
-}
-
-jsonSchema2Pojo {
-    source.setFrom("src/main/resources/json")
-    targetPackage.set("de.fraunhofer.aisec.codyze.sarif.schema")
-    removeOldOutput.set(true)
-    // ... more options
 }
 
 // generate API documentation
@@ -361,5 +241,29 @@
             target = outputDirectory.get().resolve("styles").resolve("inter"),
             overwrite = true,
         )
->>>>>>> 40df1d36
+}
+
+tasks.named<CreateStartScripts>("startScripts") {
+    doLast {
+        /* On Windows the classpath can be too long. This is a workaround for https://github.com/gradle/gradle/issues/1989
+         *
+         * The problem doesn't seem to exist in the current version, but may reappear, so we're keeping this one around.
+         */
+        windowsScript.writeText(
+            windowsScript
+                .readText()
+                .replace(Regex("set CLASSPATH=.*"), "set CLASSPATH=%APP_HOME%\\\\lib\\\\*")
+        )
+    }
+}
+
+tasks {
+    jar {
+        manifest {
+            attributes(
+                "Implementation-Title" to "codyze",
+                "Implementation-Version" to archiveVersion.getOrElse("0.0.0-dev"),
+            )
+        }
+    }
 }