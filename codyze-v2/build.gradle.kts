import org.jetbrains.kotlin.gradle.tasks.KotlinCompile
import org.gradle.kotlin.dsl.attributes

plugins {
    // built-in
    java
    application
    jacoco
    idea
    `maven-publish`
    `java-library`

    id("org.jsonschema2dataclass") version "4.3.1"

    id("org.sonarqube") version "3.4.0.2513"
    id("com.diffplug.spotless") version "6.10.0"
    id("com.github.hierynomus.license") version "0.16.1"

    // documentation
    id("org.jetbrains.dokka") version "1.7.10"

    kotlin("jvm") version "1.7.10"
}

group = "de.fraunhofer.aisec"

/* License plugin needs a special treatment, as long as the main project does not have a license yet.
 * See https://github.com/hierynomus/license-gradle-plugin/issues/155
 */
// TODO this does not affect the build when built in a composite build
// TODO see the composite root settings.gradle.kts which disables these tasks for now
gradle.startParameter.excludedTaskNames += ":codyze-v2:licenseMain"
gradle.startParameter.excludedTaskNames += ":codyze-v2:licenseTest"

tasks {
    jar {
        manifest {
            attributes("Implementation-Title" to "codyze",
                "Implementation-Version" to archiveVersion.getOrElse("0.0.0-dev"))
        }
    }
}

tasks.jacocoTestReport {
    reports {
        xml.required.set(true)
    }
}

publishing {
    publications {
        create<MavenPublication>("maven") {
            from(components["java"])
        }
    }
}

repositories {
    mavenLocal()
    mavenCentral()

    maven { setUrl("https://jitpack.io") }


    // NOTE: Remove this when we "release". this is the public sonatype repo which is used to
    // sync to maven central, but directly adding this repo is faster than waiting for a maven central sync,
    // which takes 8 hours in the worse case. so it is useful during heavy development but should be removed
    // if everything is more stable
    maven {
        setUrl("https://oss.sonatype.org/content/groups/public")
    }

    // Eclipse CDT repo
    ivy {
        setUrl("https://download.eclipse.org/tools/cdt/releases/10.3/cdt-10.3.2/plugins")
        metadataSources {
            artifact()
        }
        patternLayout {
            artifact("/[organisation].[module]_[revision].[ext]")
        }
    }

    maven {
        setUrl("https://jitpack.io")
    }
}

java {
    sourceCompatibility = JavaVersion.VERSION_11
    targetCompatibility = JavaVersion.VERSION_11
}

configurations.all {
    resolutionStrategy {
        cacheChangingModulesFor(0, "seconds")
    }
}

dependencies {
    // Logging
    api("org.slf4j:slf4j-api:2.0.3") // e.g., exposed by de.fraunhofer.aisec.codyze.analysis.markevaluation.Evaluator
    runtimeOnly("org.slf4j:log4j-over-slf4j:2.0.0") {
        because("Needed for `xtext.parser.antlr`")
    }
    implementation("org.apache.logging.log4j:log4j-core:2.19.0") // used by main and test
    runtimeOnly("org.apache.logging.log4j:log4j-slf4j2-impl:2.19.0")

    // kotlin
    implementation(kotlin("stdlib-jdk8"))
    implementation(kotlin("reflect")) // pull in explicitly to prevent mixing versions

    // Code Property Graph
<<<<<<< HEAD
    api("de.fraunhofer.aisec:cpg-core:4.6.3")
    api("de.fraunhofer.aisec:cpg-analysis:4.6.3")
=======
    api("de.fraunhofer.aisec:cpg-core:4.6.2")
    implementation("de.fraunhofer.aisec:cpg-analysis:4.6.2")
>>>>>>> 1294dac3

    // MARK DSL (use fat jar). changing=true circumvents gradle cache
    //api("de.fraunhofer.aisec.mark:de.fraunhofer.aisec.mark:1.4.0-SNAPSHOT:repackaged") { isChanging = true } // ok
    //api("com.github.Fraunhofer-AISEC.codyze-mark-eclipse-plugin:de.fraunhofer.aisec.mark:bbd54a7b11:repackaged") // pin to specific commit before annotations
    api("com.github.Fraunhofer-AISEC.codyze-mark-eclipse-plugin:de.fraunhofer.aisec.mark:2.0.0:repackaged") // use GitHub release via JitPack; e.g. exposed by de.fraunhofer.aisec.cpg.analysis.fsm.FSMBuilder

    // Pushdown Systems
    api("de.breakpointsec:pushdown:1.1") // e.g., exposed in de.fraunhofer.aisec.codyze.analysis.wpds

    // LSP interface support
    api("org.eclipse.lsp4j:org.eclipse.lsp4j:0.15.0") // e.g., exposed in de.fraunhofer.aisec.codyze.crymlin.connectors.lsp

    // Interactive console interface support using Jython (Scripting engine)
    implementation("org.python:jython-standalone:2.7.2") // ok

    // Command line interface support
    api("info.picocli:picocli:4.6.3") // e.g., exposed by de.fraunhofer.aisec.codyze.ManifestVersionProvider
    annotationProcessor("info.picocli:picocli-codegen:4.6.3")

    // Reflections for OverflowDB and registering Crymlin built-ins
    implementation("org.reflections:reflections:0.10.2")

    // Parser for yaml configuration file
    implementation("com.fasterxml.jackson.dataformat:jackson-dataformat-yaml:2.13.4")

    // Unit tests
    testImplementation(kotlin("test"))
    testImplementation(kotlin("test-junit5"))
    testImplementation("org.junit.jupiter:junit-jupiter-api:5.9.0")
    testImplementation("org.junit.jupiter:junit-jupiter-params:5.9.0")
    testRuntimeOnly("org.junit.jupiter:junit-jupiter-engine:5.9.0")
}

application {
    mainClass.set("de.fraunhofer.aisec.codyze.Main")
}

tasks.named<Test>("test") {
    useJUnitPlatform()
    maxHeapSize = "6000m"
}

// Add generated sources from annotation processor to source sets so they can be picked up
sourceSets.configureEach {
    tasks.named<JavaCompile>(compileJavaTaskName) {
        java.srcDir(options.generatedSourceOutputDirectory.get())
    }
}

tasks.withType<KotlinCompile>().configureEach {
    kotlinOptions {
        freeCompilerArgs = freeCompilerArgs + "-opt-in=kotlin.RequiresOptIn"
    }
}

// Added mark files from dist folder to test resources
sourceSets.getByName("test").resources {
    srcDir("src/dist")
}

tasks.named("compileJava") {
    dependsOn(":spotlessApply")
}

// state that JSON schema parser must run before compiling Kotlin
tasks.named("compileKotlin") {
    dependsOn(":generateJsonSchema2DataClass")
}

tasks.named("sonarqube") {
    dependsOn(":jacocoTestReport")
}

spotless {
    java {
        // exclude automatically generated files
        targetExclude("build/generated/**/*.java")
        eclipse().configFile(rootProject.file("formatter-settings.xml"))
    }

    kotlin {
        ktfmt().kotlinlangStyle()
    }
}

downloadLicenses {
    includeProjectDependencies = true
    dependencyConfiguration = "compileClasspath"
}

tasks.named<CreateStartScripts>("startScripts") {
    doLast {
        /* On Windows the classpath can be too long. This is a workaround for https://github.com/gradle/gradle/issues/1989
         *
         * The problem doesn't seem to exist in the current version, but may reappear, so we're keeping this one around.
         */
        windowsScript.writeText(windowsScript.readText().replace(Regex("set CLASSPATH=.*"), "set CLASSPATH=%APP_HOME%\\\\lib\\\\*"))
    }
}

val compileKotlin: KotlinCompile by tasks
compileKotlin.kotlinOptions {
    jvmTarget = "11"
}

val compileTestKotlin: KotlinCompile by tasks
compileTestKotlin.kotlinOptions {
    jvmTarget = "11"
}

jsonSchema2Pojo {
    source.setFrom("src/main/resources/json")
    targetPackage.set("de.fraunhofer.aisec.codyze.sarif.schema")
    removeOldOutput.set(true)
    // ... more options
}

tasks.dokkaHtml.configure {
    outputDirectory.set(projectDir.resolve("..").resolve("docs").resolve("api").resolve("codyze-v2"))
}<|MERGE_RESOLUTION|>--- conflicted
+++ resolved
@@ -111,13 +111,8 @@
     implementation(kotlin("reflect")) // pull in explicitly to prevent mixing versions
 
     // Code Property Graph
-<<<<<<< HEAD
     api("de.fraunhofer.aisec:cpg-core:4.6.3")
-    api("de.fraunhofer.aisec:cpg-analysis:4.6.3")
-=======
-    api("de.fraunhofer.aisec:cpg-core:4.6.2")
-    implementation("de.fraunhofer.aisec:cpg-analysis:4.6.2")
->>>>>>> 1294dac3
+    implementation("de.fraunhofer.aisec:cpg-analysis:4.6.3")
 
     // MARK DSL (use fat jar). changing=true circumvents gradle cache
     //api("de.fraunhofer.aisec.mark:de.fraunhofer.aisec.mark:1.4.0-SNAPSHOT:repackaged") { isChanging = true } // ok
