--- conflicted
+++ resolved
@@ -12,7 +12,6 @@
 
 // generate API documentation for website
 tasks.dokkaHtmlMultiModule.configure {
-<<<<<<< HEAD
     // add API docs to directory used for website generation
     outputDirectory.set(
         project.rootDir.resolve("..").resolve("docs").resolve("api").resolve("codyze-v3")
@@ -42,8 +41,6 @@
             target = outputDirectory.get().resolve("styles").resolve("inter"),
             overwrite = true,
         )
-=======
-    outputDirectory.set(projectDir.resolve("..").resolve("docs").resolve("api").resolve("codyze-v3"))
 }
 
 // adapted from https://blog.mrhaki.com/2021/03/gradle-goodness-create-properties-file.html
@@ -64,5 +61,4 @@
     for(subproject in subprojects) {
         property("${subproject.name}.version", subproject.version)
     }
->>>>>>> e70555b3
 }