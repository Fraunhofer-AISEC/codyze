package de.fraunhofer.aisec.codyze_core

import de.fraunhofer.aisec.codyze_core.config.Configuration
import io.github.detekt.sarif4k.*

/**
 * An object that saves the context of an analysis.
 *
 * This enables switching between different analyses (e.g. switching between projects in an IDE).
 */
class Project(val config: Configuration) {
<<<<<<< HEAD
=======
    /** The CPG basesd on the given [config] */
    val translationManager =
        TranslationManager.builder()
            .config(config = config.cpgConfiguration.toTranslationConfiguration())
            .build() // Initialize the CPG, based on the given Configuration
>>>>>>> 40df1d36
    /** [Executor] that is capable of evaluating the [Configuration.spec] given in [config] */
    val executor = config.executor ?: getRandomCapableExecutor()

    /** Return the first registered Executor capable of evaluating [config.specFileExtension] */
    private fun getRandomCapableExecutor(): Executor {
        val randomCapableExecutor: Executor? =
            ProjectServer.executors.find { it.supportedFileExtension == config.specFileExtension }
        if (randomCapableExecutor != null) return randomCapableExecutor
        else
            throw RuntimeException(
                "Did not find any Executor supporting '${config.specFileExtension}' files."
            ) // TODO change to custom exception
    }

    fun doStuff(): SarifSchema210 {
<<<<<<< HEAD
        executor.initialize(config.backendConfiguration, config.toExecutorConfiguration())
        val results: List<Result> =
            executor.evaluate() // TODO: pass the translation manager instead?
=======
        executor.initialize(config.toExecutorConfiguration())
        val results: List<Result> =
            executor.evaluate(
                analyzer = translationManager
            ) // TODO: pass the translation manager instead?
>>>>>>> 40df1d36

        // complete SARIF model by integrating results, e.g. add "Codyze" as tool name, etc.
        // TODO what format should we give to LSP?
        return SarifSchema210(
            schema = "https://json.schemastore.org/sarif-2.1.0.json",
            version = Version.The210,
            runs =
                listOf(
                    Run(
                        tool = Tool(driver = ToolComponent(name = "Codyze v3")),
<<<<<<< HEAD
                        results = listOf() // results,
=======
                        results = results,
>>>>>>> 40df1d36
                    )
                )
        )
    }
}<|MERGE_RESOLUTION|>--- conflicted
+++ resolved
@@ -9,14 +9,6 @@
  * This enables switching between different analyses (e.g. switching between projects in an IDE).
  */
 class Project(val config: Configuration) {
-<<<<<<< HEAD
-=======
-    /** The CPG basesd on the given [config] */
-    val translationManager =
-        TranslationManager.builder()
-            .config(config = config.cpgConfiguration.toTranslationConfiguration())
-            .build() // Initialize the CPG, based on the given Configuration
->>>>>>> 40df1d36
     /** [Executor] that is capable of evaluating the [Configuration.spec] given in [config] */
     val executor = config.executor ?: getRandomCapableExecutor()
 
@@ -32,17 +24,9 @@
     }
 
     fun doStuff(): SarifSchema210 {
-<<<<<<< HEAD
         executor.initialize(config.backendConfiguration, config.toExecutorConfiguration())
         val results: List<Result> =
-            executor.evaluate() // TODO: pass the translation manager instead?
-=======
-        executor.initialize(config.toExecutorConfiguration())
-        val results: List<Result> =
-            executor.evaluate(
-                analyzer = translationManager
-            ) // TODO: pass the translation manager instead?
->>>>>>> 40df1d36
+            executor.evaluate()
 
         // complete SARIF model by integrating results, e.g. add "Codyze" as tool name, etc.
         // TODO what format should we give to LSP?
@@ -50,16 +34,12 @@
             schema = "https://json.schemastore.org/sarif-2.1.0.json",
             version = Version.The210,
             runs =
-                listOf(
-                    Run(
-                        tool = Tool(driver = ToolComponent(name = "Codyze v3")),
-<<<<<<< HEAD
-                        results = listOf() // results,
-=======
-                        results = results,
->>>>>>> 40df1d36
-                    )
+            listOf(
+                Run(
+                    tool = Tool(driver = ToolComponent(name = "Codyze v3")),
+                    results = results,
                 )
+            )
         )
     }
 }