--- conflicted
+++ resolved
@@ -14,16 +14,10 @@
     // MARK DSL (use fat jar). changing=true circumvents gradle cache
     //api("de.fraunhofer.aisec.mark:de.fraunhofer.aisec.mark:1.4.0-SNAPSHOT:repackaged") { isChanging = true } // ok
     //api("com.github.Fraunhofer-AISEC.codyze-mark-eclipse-plugin:de.fraunhofer.aisec.mark:bbd54a7b11:repackaged") // pin to specific commit before annotations
-<<<<<<< HEAD
-    api("com.github.Fraunhofer-AISEC.codyze-mark-eclipse-plugin:de.fraunhofer.aisec.mark:2.0.0:repackaged") // use GitHub release via JitPack
-
-    api("com.github.Fraunhofer-AISEC:codyze:v2.0.1") // use GitHub release via JitPack
-=======
     implementation("com.github.Fraunhofer-AISEC.codyze-mark-eclipse-plugin:de.fraunhofer.aisec.mark:2.0.0:repackaged") // use GitHub release via JitPack
 
     // Codyze v2 MARK evaluation
     implementation("com.github.Fraunhofer-AISEC:codyze:main-SNAPSHOT") // use GitHub release via JitPack
->>>>>>> 40df1d36
 
     // TODO remove after moving to Kotlin
     // Reflections for OverflowDB and registering Crymlin built-ins
@@ -31,9 +25,6 @@
 
     // TODO exchange with module
     // LSP interface support
-<<<<<<< HEAD
-    api("org.eclipse.lsp4j:org.eclipse.lsp4j:0.12.0") // ok
-=======
     //api("org.eclipse.lsp4j:org.eclipse.lsp4j:0.12.0") // ok
 }
 
@@ -43,5 +34,4 @@
             attributes("Implementation-Title" to "Codyze v3 - Specification Language MARK")
         }
     }
->>>>>>> 40df1d36
 }