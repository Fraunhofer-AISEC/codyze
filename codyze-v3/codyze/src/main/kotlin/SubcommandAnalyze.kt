--- conflicted
+++ resolved
@@ -2,20 +2,14 @@
 
 import de.fraunhofer.aisec.codyze.options.*
 import de.fraunhofer.aisec.codyze_core.Project
-<<<<<<< HEAD
-=======
 import de.fraunhofer.aisec.codyze_core.ProjectServer
->>>>>>> 340e5ae6
 import java.time.Duration
 import java.time.Instant
 import mu.KotlinLogging
 
 private val logger = KotlinLogging.logger {}
 
-<<<<<<< HEAD
-=======
 /** Subcommand that analyzes a set of source files */
->>>>>>> 340e5ae6
 class Analyze : CodyzeSubcommand("Analyze a set of source files") {
     // possibly add subcommand-analyze specific options here
 
@@ -24,11 +18,7 @@
 
         val start = Instant.now()
         val project: Project =
-<<<<<<< HEAD
-            AnalysisServer.connect(config = ConfigurationRegister.toConfiguration())
-=======
             ProjectServer.connect(config = ConfigurationRegister.toConfiguration())
->>>>>>> 340e5ae6
         logger.debug {
             "Analysis server started in ${ Duration.between(start, Instant.now()).toMillis() } ms"
         }
