--- conflicted
+++ resolved
@@ -17,11 +17,7 @@
 
         val start = Instant.now()
         val project: Project =
-<<<<<<< HEAD
-            AnalysisServer.connect(config = ConfigurationRegister.toConfiguration())
-=======
             ProjectServer.connect(config = ConfigurationRegister.toConfiguration())
->>>>>>> f87e21d9
         logger.debug {
             "Analysis server started in ${ Duration.between(start, Instant.now()).toMillis() } ms"
         }
