package de.fraunhofer.aisec.codyze

import mu.KotlinLogging

private val logger = KotlinLogging.logger {}

<<<<<<< HEAD
=======
/** Subcommand that starts an interactive console. */
>>>>>>> 340e5ae6
class Interactive : CodyzeSubcommand("Start an interactive console") {
    // possibly add subcommand-interactive specific options here

    override fun run() {
        logger.debug { "Executing 'interactive' subcommand..." }
        echo("When I grow up, I'll start an interactive console!")
    }
}<|MERGE_RESOLUTION|>--- conflicted
+++ resolved
@@ -4,10 +4,7 @@
 
 private val logger = KotlinLogging.logger {}
 
-<<<<<<< HEAD
-=======
 /** Subcommand that starts an interactive console. */
->>>>>>> 340e5ae6
 class Interactive : CodyzeSubcommand("Start an interactive console") {
     // possibly add subcommand-interactive specific options here
 
