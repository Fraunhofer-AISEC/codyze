--- conflicted
+++ resolved
@@ -126,15 +126,9 @@
                 help =
                     "Manually choose Executor to use with the given spec files. If unspecified, Codyze randomly selects an executor capable of evaluating the given specification files."
             )
-<<<<<<< HEAD
-            .choice(*(AnalysisServer.executors.map { it.name }).toTypedArray(), ignoreCase = true)
-            .convert {
-                it.let { AnalysisServer.executors.first { executor -> executor.name == it } }
-=======
             .choice(*(ProjectServer.executors.map { it.name }).toTypedArray(), ignoreCase = true)
             .convert {
                 it.let { ProjectServer.executors.first { executor -> executor.name == it } }
->>>>>>> 340e5ae6
             }
             .also { ConfigurationRegister.addOption("executor", it) }
 
