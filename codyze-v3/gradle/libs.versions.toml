--- conflicted
+++ resolved
@@ -1,12 +1,6 @@
 [versions]
-<<<<<<< HEAD
-kotlin = "1.7.0"
-gradle-kotlin = "1.5.31"  # TODO: remove in kotlin v1.7.10
-cpg = "4.6.2"
-=======
 kotlin = "1.7.20"
 cpg = "4.6.3"
->>>>>>> 40df1d36
 
 [libraries]
 sarif4k = { module = "io.github.detekt.sarif4k:sarif4k", version = "0.2.0"}
@@ -14,31 +8,21 @@
 kotlin-reflect = { module = "org.jetbrains.kotlin:kotlin-reflect", version.ref = "kotlin"}
 cpg-core = { module = "de.fraunhofer.aisec:cpg-core", version.ref = "cpg"}
 cpg-analysis = { module = "de.fraunhofer.aisec:cpg-analysis", version.ref = "cpg"}
-<<<<<<< HEAD
 cpg-language-go = { module = "de.fraunhofer.aisec:cpg-language-go", version.ref = "cpg"}
-kotlin-logging = { module = "io.github.microutils:kotlin-logging-jvm", version = "2.1.23"}
-log4j-impl = { module = "org.apache.logging.log4j:log4j-slf4j18-impl", version = "2.17.2"}
+kotlin-logging = { module = "io.github.microutils:kotlin-logging-jvm", version = "3.0.4"}
+log4j-impl = { module = "org.apache.logging.log4j:log4j-slf4j18-impl", version = "2.18.0"}
 clikt = { module = "com.github.ajalt.clikt:clikt", version = "3.5.0"}
-koin = { module = "io.insert-koin:koin-core", version = "3.2.0"}
+koin = { module = "io.insert-koin:koin-core", version = "3.2.2"}
+koin-test = { module = "io.insert-koin:koin-test", version = "3.2.2"}
+koin-junit5 = { module = "io.insert-koin:koin-test-junit5", version = "3.2.2"}
 kotlin-scripting-common = { module = "org.jetbrains.kotlin:kotlin-scripting-common", version.ref = "kotlin" }
 kotlin-scripting-jvm = { module = "org.jetbrains.kotlin:kotlin-scripting-jvm", version.ref = "kotlin" }
 kotlin-scripting-host = { module = "org.jetbrains.kotlin:kotlin-scripting-jvm-host", version.ref = "kotlin" }
 kotlin-scripting-dependencies = { module = "org.jetbrains.kotlin:kotlin-scripting-dependencies", version.ref = "kotlin"}
 
 # test
-junit-params = { module = "org.junit.jupiter:junit-jupiter-params", version = "5.8.2"}
+junit-params = { module = "org.junit.jupiter:junit-jupiter-params", version = "5.9.1"}
 mockk = { module = "io.mockk:mockk", version = "1.12.5"}
-=======
-kotlin-logging = { module = "io.github.microutils:kotlin-logging-jvm", version = "3.0.4"}
-log4j-impl = { module = "org.apache.logging.log4j:log4j-slf4j18-impl", version = "2.18.0"}
-clikt = { module = "com.github.ajalt.clikt:clikt", version = "3.5.0"}
-koin = { module = "io.insert-koin:koin-core", version = "3.2.2"}
-koin-test = { module = "io.insert-koin:koin-test", version = "3.2.2"}
-koin-junit5 = { module = "io.insert-koin:koin-test-junit5", version = "3.2.2"}
-
-# test
-junit-params = { module = "org.junit.jupiter:junit-jupiter-params", version = "5.9.1"}
->>>>>>> 40df1d36
 
 # this is necessary for the plugins to be used in the buildSrc folder
 kotlin-gradle = { module = "org.jetbrains.kotlin:kotlin-gradle-plugin", version.ref = "kotlin" }
