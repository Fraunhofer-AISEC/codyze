build:
  weights:
    empty-blocks: 0
    performance: 0
    UnusedParameter: 0

comments:
  AbsentOrWrongFileLicense:
    active: true
    licenseTemplateFile: 'buildSrc/src/main/resources/license.template'
    licenseTemplateIsRegex: true
  KDocReferencesNonPublicProperty:
    active: true
    excludes: ['**/test/**']

naming:
  InvalidPackageDeclaration:
    active: true
    rootPackage: 'de.fraunhofer.aisec.codyze'
    requireRootInDeclaration: true

performance:
  CouldBeSequence:
    active: true
    threshold: 3

style:
<<<<<<< HEAD
  active: true
  AlsoCouldBeApply:
    active: false
  BracesOnIfStatements:
    active: false
    singleLine: 'never'
    multiLine: 'always'
  BracesOnWhenStatements:
    active: false
  CanBeNonNullable:
    active: false
  CascadingCallWrapping:
    active: false
    includeElvis: true
  ClassOrdering:
    active: false
  CollapsibleIfStatements:
    active: false
  DataClassContainsFunctions:
    active: false
    conversionFunctionPrefix:
      - 'to'
  DataClassShouldBeImmutable:
    active: false
  DestructuringDeclarationWithTooManyEntries:
    active: true
    maxDestructuringEntries: 3
  EqualsNullCall:
    active: true
  EqualsOnSignatureLine:
    active: false
  ExplicitCollectionElementAccessMethod:
    active: false
  ExplicitItLambdaParameter:
    active: true
  ExpressionBodySyntax:
    active: false
    includeLineWrapping: false
=======
>>>>>>> 0cd0f2eb
  ForbiddenComment:
    active: false
  ForbiddenMethodCall:
    active: true
    methods:
      - reason: 'print does not allow you to configure the output stream. Use a logger instead.'
        value: 'kotlin.io.print'
      - reason: 'println does not allow you to configure the output stream. Use a logger instead.'
        value: 'kotlin.io.println'
<<<<<<< HEAD
  ForbiddenSuppress:
    active: false
    rules: []
  ForbiddenVoid:
    active: true
    ignoreOverridden: false
    ignoreUsageInGenerics: false
  FunctionOnlyReturningConstant:
    active: true
    ignoreOverridableFunction: true
    ignoreActualFunction: true
    excludedFunctions: []
  LoopWithTooManyJumpStatements:
    active: true
    maxJumpCount: 1
  MagicNumber:
    active: true
    excludes: ['**/test/**', '**/androidTest/**', '**/commonTest/**', '**/jvmTest/**', '**/jsTest/**', '**/iosTest/**', '**/*.kts']
    ignoreNumbers:
      - '-1'
      - '0'
      - '1'
      - '2'
    ignoreHashCodeFunction: true
    ignorePropertyDeclaration: false
    ignoreLocalVariableDeclaration: false
    ignoreConstantDeclaration: true
    ignoreCompanionObjectPropertyDeclaration: true
    ignoreAnnotation: false
    ignoreNamedArgument: true
    ignoreEnums: false
    ignoreRanges: false
    ignoreExtensionFunctions: true
  MandatoryBracesLoops:
    active: false
  MaxChainedCallsOnSameLine:
    active: false
    maxChainedCalls: 5
  MaxLineLength:
    active: true
    maxLineLength: 120
    excludePackageStatements: true
    excludeImportStatements: true
    excludeCommentStatements: false
    excludeRawStrings: true
  MayBeConst:
    active: true
  ModifierOrder:
    active: true
  MultilineLambdaItParameter:
    active: false
  MultilineRawStringIndentation:
    active: false
    indentSize: 4
  NestedClassesVisibility:
    active: true
  NewLineAtEndOfFile:
    active: true
  NoTabs:
    active: false
  NullableBooleanCheck:
    active: false
  ObjectLiteralToLambda:
    active: true
  OptionalAbstractKeyword:
    active: true
  OptionalUnit:
    active: false
  PreferToOverPairSyntax:
    active: false
  ProtectedMemberInFinalClass:
    active: true
  RedundantExplicitType:
    active: false
  RedundantHigherOrderMapUsage:
    active: true
  RedundantVisibilityModifierRule:
    active: false
  ReturnCount:
    active: true
    max: 2
    excludedFunctions:
      - 'equals'
    excludeLabeled: false
    excludeReturnFromLambda: true
    excludeGuardClauses: false
  SafeCast:
    active: true
  SerialVersionUIDInSerializableClass:
    active: true
  SpacingBetweenPackageAndImports:
    active: false
  ThrowsCount:
    active: true
    max: 2
    excludeGuardClauses: false
  TrailingWhitespace:
    active: false
  TrimMultilineRawString:
    active: false
  UnderscoresInNumericLiterals:
    active: false
    acceptableLength: 4
    allowNonStandardGrouping: false
  UnnecessaryAbstractClass:
    active: true
  UnnecessaryAnnotationUseSiteTarget:
    active: false
  UnnecessaryApply:
    active: true
  UnnecessaryBackticks:
    active: false
  UnnecessaryFilter:
    active: true
  UnnecessaryInheritance:
    active: true
  UnnecessaryInnerClass:
    active: false
  UnnecessaryLet:
    active: false
  UnnecessaryParentheses:
    active: false
    allowForUnclearPrecedence: false
  UntilInsteadOfRangeTo:
    active: false
  UnusedImports:
    active: false
  UnusedPrivateClass:
    active: true
  UnusedPrivateMember:
    active: true
    allowedNames: '(_|ignored|expected|serialVersionUID)'
    excludes: ['**/test/**', '**/androidTest/**', '**/commonTest/**', '**/jvmTest/**', '**/jsTest/**', '**/iosTest/**', '**/*.kts']
  UseAnyOrNoneInsteadOfFind:
    active: true
  UseArrayLiteralsInAnnotations:
    active: true
  UseCheckNotNull:
    active: true
  UseCheckOrError:
    active: true
  UseDataClass:
    active: false
    allowVars: false
  UseEmptyCounterpart:
    active: false
  UseIfEmptyOrIfBlank:
    active: false
  UseIfInsteadOfWhen:
    active: false
  UseIsNullOrEmpty:
    active: true
  UseOrEmpty:
    active: true
  UseRequire:
    active: true
  UseRequireNotNull:
    active: true
  UseSumOfInsteadOfFlatMapSize:
    active: false
  UselessCallOnNotNull:
    active: true
  UtilityClassWithPublicConstructor:
    active: true
  VarCouldBeVal:
    active: true
    ignoreLateinitVar: false
=======
>>>>>>> 0cd0f2eb
  WildcardImport:
    active: false

formatting:
  FunctionStartOfBodySpacing:
    active: false
  FunctionTypeReferenceSpacing:
    active: false
  MaximumLineLength:
    active: true
    maxLineLength: 120
    ignoreBackTickedIdentifier: true
  ModifierListSpacing:
    active: false
  NoWildcardImports:
    active: false
  NullableTypeSpacing:
    active: false
  SpacingAroundUnaryOperator:
    active: true
    excludes: ['**/coko/**/test/**', '**/codyze-backends/cpg/**/test/**']
    autoCorrect: true<|MERGE_RESOLUTION|>--- conflicted
+++ resolved
@@ -25,47 +25,6 @@
     threshold: 3
 
 style:
-<<<<<<< HEAD
-  active: true
-  AlsoCouldBeApply:
-    active: false
-  BracesOnIfStatements:
-    active: false
-    singleLine: 'never'
-    multiLine: 'always'
-  BracesOnWhenStatements:
-    active: false
-  CanBeNonNullable:
-    active: false
-  CascadingCallWrapping:
-    active: false
-    includeElvis: true
-  ClassOrdering:
-    active: false
-  CollapsibleIfStatements:
-    active: false
-  DataClassContainsFunctions:
-    active: false
-    conversionFunctionPrefix:
-      - 'to'
-  DataClassShouldBeImmutable:
-    active: false
-  DestructuringDeclarationWithTooManyEntries:
-    active: true
-    maxDestructuringEntries: 3
-  EqualsNullCall:
-    active: true
-  EqualsOnSignatureLine:
-    active: false
-  ExplicitCollectionElementAccessMethod:
-    active: false
-  ExplicitItLambdaParameter:
-    active: true
-  ExpressionBodySyntax:
-    active: false
-    includeLineWrapping: false
-=======
->>>>>>> 0cd0f2eb
   ForbiddenComment:
     active: false
   ForbiddenMethodCall:
@@ -75,176 +34,6 @@
         value: 'kotlin.io.print'
       - reason: 'println does not allow you to configure the output stream. Use a logger instead.'
         value: 'kotlin.io.println'
-<<<<<<< HEAD
-  ForbiddenSuppress:
-    active: false
-    rules: []
-  ForbiddenVoid:
-    active: true
-    ignoreOverridden: false
-    ignoreUsageInGenerics: false
-  FunctionOnlyReturningConstant:
-    active: true
-    ignoreOverridableFunction: true
-    ignoreActualFunction: true
-    excludedFunctions: []
-  LoopWithTooManyJumpStatements:
-    active: true
-    maxJumpCount: 1
-  MagicNumber:
-    active: true
-    excludes: ['**/test/**', '**/androidTest/**', '**/commonTest/**', '**/jvmTest/**', '**/jsTest/**', '**/iosTest/**', '**/*.kts']
-    ignoreNumbers:
-      - '-1'
-      - '0'
-      - '1'
-      - '2'
-    ignoreHashCodeFunction: true
-    ignorePropertyDeclaration: false
-    ignoreLocalVariableDeclaration: false
-    ignoreConstantDeclaration: true
-    ignoreCompanionObjectPropertyDeclaration: true
-    ignoreAnnotation: false
-    ignoreNamedArgument: true
-    ignoreEnums: false
-    ignoreRanges: false
-    ignoreExtensionFunctions: true
-  MandatoryBracesLoops:
-    active: false
-  MaxChainedCallsOnSameLine:
-    active: false
-    maxChainedCalls: 5
-  MaxLineLength:
-    active: true
-    maxLineLength: 120
-    excludePackageStatements: true
-    excludeImportStatements: true
-    excludeCommentStatements: false
-    excludeRawStrings: true
-  MayBeConst:
-    active: true
-  ModifierOrder:
-    active: true
-  MultilineLambdaItParameter:
-    active: false
-  MultilineRawStringIndentation:
-    active: false
-    indentSize: 4
-  NestedClassesVisibility:
-    active: true
-  NewLineAtEndOfFile:
-    active: true
-  NoTabs:
-    active: false
-  NullableBooleanCheck:
-    active: false
-  ObjectLiteralToLambda:
-    active: true
-  OptionalAbstractKeyword:
-    active: true
-  OptionalUnit:
-    active: false
-  PreferToOverPairSyntax:
-    active: false
-  ProtectedMemberInFinalClass:
-    active: true
-  RedundantExplicitType:
-    active: false
-  RedundantHigherOrderMapUsage:
-    active: true
-  RedundantVisibilityModifierRule:
-    active: false
-  ReturnCount:
-    active: true
-    max: 2
-    excludedFunctions:
-      - 'equals'
-    excludeLabeled: false
-    excludeReturnFromLambda: true
-    excludeGuardClauses: false
-  SafeCast:
-    active: true
-  SerialVersionUIDInSerializableClass:
-    active: true
-  SpacingBetweenPackageAndImports:
-    active: false
-  ThrowsCount:
-    active: true
-    max: 2
-    excludeGuardClauses: false
-  TrailingWhitespace:
-    active: false
-  TrimMultilineRawString:
-    active: false
-  UnderscoresInNumericLiterals:
-    active: false
-    acceptableLength: 4
-    allowNonStandardGrouping: false
-  UnnecessaryAbstractClass:
-    active: true
-  UnnecessaryAnnotationUseSiteTarget:
-    active: false
-  UnnecessaryApply:
-    active: true
-  UnnecessaryBackticks:
-    active: false
-  UnnecessaryFilter:
-    active: true
-  UnnecessaryInheritance:
-    active: true
-  UnnecessaryInnerClass:
-    active: false
-  UnnecessaryLet:
-    active: false
-  UnnecessaryParentheses:
-    active: false
-    allowForUnclearPrecedence: false
-  UntilInsteadOfRangeTo:
-    active: false
-  UnusedImports:
-    active: false
-  UnusedPrivateClass:
-    active: true
-  UnusedPrivateMember:
-    active: true
-    allowedNames: '(_|ignored|expected|serialVersionUID)'
-    excludes: ['**/test/**', '**/androidTest/**', '**/commonTest/**', '**/jvmTest/**', '**/jsTest/**', '**/iosTest/**', '**/*.kts']
-  UseAnyOrNoneInsteadOfFind:
-    active: true
-  UseArrayLiteralsInAnnotations:
-    active: true
-  UseCheckNotNull:
-    active: true
-  UseCheckOrError:
-    active: true
-  UseDataClass:
-    active: false
-    allowVars: false
-  UseEmptyCounterpart:
-    active: false
-  UseIfEmptyOrIfBlank:
-    active: false
-  UseIfInsteadOfWhen:
-    active: false
-  UseIsNullOrEmpty:
-    active: true
-  UseOrEmpty:
-    active: true
-  UseRequire:
-    active: true
-  UseRequireNotNull:
-    active: true
-  UseSumOfInsteadOfFlatMapSize:
-    active: false
-  UselessCallOnNotNull:
-    active: true
-  UtilityClassWithPublicConstructor:
-    active: true
-  VarCouldBeVal:
-    active: true
-    ignoreLateinitVar: false
-=======
->>>>>>> 0cd0f2eb
   WildcardImport:
     active: false
 
