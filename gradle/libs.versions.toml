--- conflicted
+++ resolved
@@ -29,13 +29,8 @@
 #cpg-language-go = { module = "com.github.Fraunhofer-AISEC.cpg:cpg-language-go", version.ref = "cpg"}
 
 kotlin-logging = { module = "io.github.oshai:kotlin-logging-jvm", version = "5.1.0" }
-<<<<<<< HEAD
 log4j-impl = { module = "org.apache.logging.log4j:log4j-slf4j2-impl", version = "2.20.0"}
-clikt = { module = "com.github.ajalt.clikt:clikt", version = "4.2.0"}
-=======
-log4j-impl = { module = "org.apache.logging.log4j:log4j-slf4j18-impl", version = "2.18.0"}
 clikt = { module = "com.github.ajalt.clikt:clikt", version = "4.2.1"}
->>>>>>> 3d83c0ff
 koin = { module = "io.insert-koin:koin-core", version.ref = "koin"}
 koin-test = { module = "io.insert-koin:koin-test", version.ref = "koin-test"}
 koin-junit5 = { module = "io.insert-koin:koin-test-junit5", version.ref = "koin-test"}
