[versions]
<<<<<<< HEAD
kotlin = "1.9.23"
cpg = "8.3.0"
=======
kotlin = "1.9.24"
cpg = "8.2.0"
>>>>>>> 81597ae3
koin = "3.5.6"
koin-test = "3.5.6"
detekt = "1.23.6"
spotless = "6.25.0"
dokka = "1.9.20"


[libraries]
sarif4k = { module = "io.github.detekt.sarif4k:sarif4k", version = "0.6.0"}  # The code can be found here: https://github.com/detekt/sarif4k. It was generated using https://app.quicktype.io/
kotlinx-serialization-json = { module = "org.jetbrains.kotlinx:kotlinx-serialization-json", version = "1.7.0"}
kotlin-reflect = { module = "org.jetbrains.kotlin:kotlin-reflect", version.ref = "kotlin"}

# CPG official releases
cpg-core = { module = "de.fraunhofer.aisec:cpg-core", version.ref = "cpg"}
cpg-analysis = { module = "de.fraunhofer.aisec:cpg-analysis", version.ref = "cpg"}
cpg-language-cxx = { module = "de.fraunhofer.aisec:cpg-language-cxx", version.ref = "cpg"}
cpg-language-java = { module = "de.fraunhofer.aisec:cpg-language-java", version.ref = "cpg"}
#cpg-language-go = { module = "de.fraunhofer.aisec:cpg-language-go", version.ref = "cpg"}
#cpg-language-python = { module = "de.fraunhofer.aisec:cpg-language-python", version.ref = "cpg"}
#cpg-language-llvm = { module = "de.fraunhofer.aisec:cpg-language-llvm", version.ref = "cpg"}
#cpg-language-typescript = { module = "de.fraunhofer.aisec:cpg-language-typescript", version.ref = "cpg"}

# CPG GitHub builds using JitPack
#cpg-core = { module = "com.github.Fraunhofer-AISEC.cpg:cpg-core", version.ref = "cpg"}
#cpg-analysis = { module = "com.github.Fraunhofer-AISEC.cpg:cpg-analysis", version.ref = "cpg"}
#cpg-language-go = { module = "com.github.Fraunhofer-AISEC.cpg:cpg-language-go", version.ref = "cpg"}

kotlin-logging = { module = "io.github.oshai:kotlin-logging-jvm", version = "6.0.9" }
log4j-impl = { module = "org.apache.logging.log4j:log4j-slf4j2-impl", version = "2.23.1"}
clikt = { module = "com.github.ajalt.clikt:clikt", version = "4.4.0"}
koin = { module = "io.insert-koin:koin-core", version.ref = "koin"}
koin-test = { module = "io.insert-koin:koin-test", version.ref = "koin-test"}
koin-junit5 = { module = "io.insert-koin:koin-test-junit5", version.ref = "koin-test"}
kotlin-scripting-common = { module = "org.jetbrains.kotlin:kotlin-scripting-common", version.ref = "kotlin" }
kotlin-scripting-jvm = { module = "org.jetbrains.kotlin:kotlin-scripting-jvm", version.ref = "kotlin" }
kotlin-scripting-host = { module = "org.jetbrains.kotlin:kotlin-scripting-jvm-host", version.ref = "kotlin" }
kotlin-scripting-dependencies = { module = "org.jetbrains.kotlin:kotlin-scripting-dependencies", version.ref = "kotlin"}
detekt-formatting = { module = "io.gitlab.arturbosch.detekt:detekt-formatting", version.ref = "detekt"}

# test
junit-bom = { module = "org.junit:junit-bom", version = "5.10.2" }
mockk = { module = "io.mockk:mockk", version = "1.13.11"}

# this is necessary for the plugins to be used in the buildSrc folder
kotlin-gradle = { module = "org.jetbrains.kotlin:kotlin-gradle-plugin", version.ref = "kotlin" }
dokka-gradle = { module = "org.jetbrains.dokka:dokka-gradle-plugin", version.ref = "dokka" }
spotless-gradle = { module = "com.diffplug.spotless:spotless-plugin-gradle", version.ref = "spotless" }
detekt-gradle = { module = "io.gitlab.arturbosch.detekt:detekt-gradle-plugin", version.ref = "detekt" }

# additional dependencies for plugins in buildSrc
dokka-base = { module = "org.jetbrains.dokka:dokka-base", version.ref = "dokka" }


[bundles]
cpg = ["cpg-core", "cpg-analysis", "cpg-language-cxx", "cpg-language-java"]  # without "cpg-language-go"
sarif = ["sarif4k", "kotlinx-serialization-json"]

[plugins]
kotlinxSerialization = { id = "org.jetbrains.kotlin.plugin.serialization", version.ref = "kotlin"}
dokka = { id = "org.jetbrains.dokka", version.ref = "dokka" }
spotless = { id = "com.diffplug.spotless", version.ref = "spotless" }<|MERGE_RESOLUTION|>--- conflicted
+++ resolved
@@ -1,11 +1,6 @@
 [versions]
-<<<<<<< HEAD
 kotlin = "1.9.23"
 cpg = "8.3.0"
-=======
-kotlin = "1.9.24"
-cpg = "8.2.0"
->>>>>>> 81597ae3
 koin = "3.5.6"
 koin-test = "3.5.6"
 detekt = "1.23.6"
