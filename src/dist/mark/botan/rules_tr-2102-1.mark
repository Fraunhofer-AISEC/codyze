package botan

rule _2_01_BlockCiphers {
	using Botan.Cipher_Mode as cm
	ensure
		(_split(cm.algorithm, "/", 0) == "AES")
		|| (_split(_split(cm.algorithm, "/", 0), "-", 0) == "AES")
	onfail _2_01_BlockCiphers
}

rule _2_01_KeyLength {
	using Botan.Cipher_Mode as cm
	ensure
		cm.symkey.length in [16, 24, 32]  // 128, 192, 256 bit
	onfail _2_01_KeyLength
}

rule _2_1_01_Modes {
	using Botan.Cipher_Mode as cm
	ensure
		_split(cm.algorithm, "/", 1) in ["CCM", "GCM", "CBC", "CTR"]
	onfail WrongMode
}

// NOTE: rule 2.1.2.1.01 seems to be not checkable. We cannot sufficiently reason about the dynamic behaviour of the program to check this rule.



rule _2_1_2_1_02_CCM_TagSize {
	using Botan.Cipher_Mode as cm
	when _starts_with(_split(cm.algorithm, "/", 1), "CCM")
	ensure _between(_split(cm.algorithm, "/", 1), "(", ")") >= 8 // 8 byte = 64 bit
	onfail  _2_1_2_2_03_GCM_TagSize
}

// NOTE: rule 2.1.2.2.01 seems to be not checkable. We cannot sufficiently reason about the dynamic behaviour of the program to check this rule.


// TODO 2.1.2.2.02



rule _2_1_2_2_03_GCM_TagSize {
	using Botan.Cipher_Mode as cm
	when _starts_with(_split(cm.algorithm, "/", 1), "GCM")
	ensure _between(_split(cm.algorithm, "/", 1), "(", ")") >= 12 // 12 byte = 96 bit
	onfail  _2_1_2_2_03_GCM_TagSize
}




rule _2_1_2_3_01_CBC_RandomIV  {
	using Botan.Cipher_Mode as cm,
		Botan.RNG as rng
	when 
		_split(cm.algorithm, "/", 1) == "CBC" // NOTE: evaluation of enum Botan::Cipher_Dir might make analysis more precise // && cm.direction == Botan::Cipher_Dir::ENCRYPTION
	ensure
		_receives_value_from(cm.iv, rng.random_data)
	onfail NoRandomIV	
}

// Note rule 2.1.2.4.01 seems to be not checkable. We cannot sufficiently reason about the dynamic behaviour of the program to check this rule.


// TODO 2.1.3.01


/* NOTE: rule 2.2: Usage of AES/CTR is covered by checking rules _2_01_BlockCiphers and _2_1_01_Modes.
 * Applying a MAC to the whole stream-enciphered cipher-text seems not sufficiently checkable. We should probably not whitelist this approach.
 */


// Note: rule 3.3.01 seems internally guarenteed by Botan's ECIES_Encryptor




rule _3_3_02_CurveParams {
// This rule also includes 3.3.04, 5.4.3.02, 7.2.2.2.01
	using Botan.ECIES_Encryptor as ee
	ensure ee.ecies_params.ec_group.param in ["brainpool256r1", "brainpool320r1", "brainpool384r1", "brainpool512r1"]
	onfail TR02102_3_3_02_CurveParams
}

rule _3_3_03_ECIES_KDF {
	using Botan.ECIES_Encryptor as ee
	ensure
		ee.ecies_params.kdf_spec == "SP800-56C" ||
		_starts_with(ee.ecies_params.kdf_spec, "HKDF") 
			&& _between(ee.ecies_params.kdf_spec, "(", ")") in ["HMAC(SHA-256)", "HMAC(SHA-512-256)", "HMAC(SHA-384)", "HMAC(SHA-512)", "HMAC(SHA3-256)", "HMAC(SHA3-384)", "HMAC(SHA3-512)"]
		onfail _3_3_03_ECIES_KDF
}


// NOTE: Rule 3.3.04 is included in checking rule _3_3_02_CurveParams


rule _3_4_01_DLIES_KDF {
	using Botan.DLIES_Encryptor as de
	ensure 
		_starts_with(de.kdf.alg, "HKDF") 
		&& _between(de.kdf.alg, "(", ")") in ["HMAC(SHA-256)", "HMAC(SHA-512-256)", "HMAC(SHA-384)", "HMAC(SHA-512)", "HMAC(SHA3-256)", "HMAC(SHA3-384)", "HMAC(SHA3-512)"]
	onfail _3_4_01_DLIES_KDF
}


rule _3_4_02_DLIES_KEYLEN {
	using Botan.DLIES_Encryptor as de
	ensure
		_split(de.privkey.dl_group.name, "/", 2) >= 3000
	onfail _3_4_02_DLIES_KEYLEN
}

rule _3_4_02_DLIES_KEYLEN_2022 {
	using Botan.DLIES_Encryptor as de
	ensure
		_split(de.privkey.dl_group.name, "/", 2) >= 2000
	onfail _3_4_02_DLIES_KEYLEN_2022
}


/* Note rule 3.4.03 is not checked because 'q' seems to be chosen by Botans internal implementation. 
 * There are possible methods to set the 'q' parameter but we recommend not to whitelist them.
 */


// TODO for rule 3.5.01, Botan's EME Scheme must be specified as MARK-Entity


// TODO for rule 3.5.02, Botan's EME Scheme must be specified as MARK-Entity

// Botan provides options for combining hash functions in "Parallel" and "Comp4P". This is not covered here.
rule _4_01_HashFunctions {
	using Botan.HashFunction as hf
	ensure hf.alg in ["SHA-256", "SHA-512-256", "SHA-384", "SHA-512", "SHA3-256", "SHA3-384", "SHA3-512"]
	onfail _01_HashFunctions
}


rule _5_3_01_MAC {
	using Botan.MAC as mac
	ensure _split(mac.algorithm, "\(", 0) in ["CMAC", "OMAC", "HMAC", "GMAC"]  // according to botan handbook: CMAC == OMAC
	onfail _5_3_01_MAC
}

rule _5_3_02_MAC_KEYLEN {
	using Botan.MAC as mac
	ensure mac.key.length >= 16 // 16 Byte = 128 bit
	onfail _5_3_02_MAC_KEYLEN
}

rule _5_3_03_MAC_NONCELEN {
	using Botan.MAC as mac
	ensure mac.nonce_len >= 12 // 12 Byte = 96 bit
	onfail _5_3_03_MAC_NONCELEN
}

rule _5_4_1_01_RSA_SIG_Format {
	using
		Botan.PK_Verifier as v
	when
		_is_instance(v.pub_key, "Botan::RSA_PublicKey") || _is_instance(v.priv_key, "Botan::RSA_PrivateKey") 
	ensure
		_split(v.emsa, "\(", 0) in ["EMSA4", "ISO_9796_DS2", "ISO_9796_DS3"]
	onfail 
		_5_4_1_01_RSA_SIG_Format
}

rule _5_4_1_02_RSA_SIG_KeyLen {
	using
		Botan.PK_Verifier as v
	when
		_is_instance(v.pub_key, "Botan::RSA_PublicKey") || _is_instance(v.priv_key, "Botan::RSA_PrivateKey")
	ensure
		v.pub_key.rsa_bits >= 3000 || v.priv_key.rsa_bits >= 3000
	onfail 
		_5_4_1_02_RSA_SIG_KeyLen
}

rule _5_4_1_02_RSA_SIG_KeyLen_2022 {
	using
		Botan.PK_Verifier as v
	when
		_is_instance(v.pub_key, "Botan::RSA_PublicKey") || _is_instance(v.priv_key, "Botan::RSA_PrivateKey")
	ensure
		v.pub_key.rsa_bits >= 2000 || v.priv_key.rsa_bits >= 2000
	onfail 
		_5_4_1_02_RSA_SIG_KeyLen_2022
}

rule _5_4_2_01_DSA_SIG_KeyLen {
	using
		Botan.PK_Verifier as v
	when
		_is_instance(v.pub_key, "Botan::DSA_PublicKey") || _is_instance(v.priv_key, "Botan::DSA_PrivateKey")
	ensure
		_split(v.pub_key.dl_group.name, "/", 2) >= 3000 || _split(v.priv_key.dl_group.name, "/", 2) >= 3000
	onfail 
		_5_4_2_01_DSA_SIG_KeyLen
}

rule _5_4_2_01_DSA_SIG_KeyLen_2022 {
	using
		Botan.PK_Verifier as v
	when
		_is_instance(v.pub_key, "Botan::DSA_PublicKey") || _is_instance(v.priv_key, "Botan::DSA_PrivateKey")
	ensure
		_split(v.pub_key.dl_group.name, "/", 2) >= 2000 || _split(v.priv_key.dl_group.name, "/", 2) >= 2000
	onfail 
		_5_4_2_01_DSA_SIG_KeyLen_2022
}

rule _5_4_3_01_ECDSA_SIG {
	using 
		Botan.PK_Verifier as v
	when
<<<<<<< HEAD
	    !(_is_instance(v.pub_key, "Botan::RSA_PublicKey") || _is_instance(v.pub_key, "Botan::DSA_PublicKey"))
=======
	    !(_is_instance(v.pub_key, "Botan::RSA_PublicKey") || _is_instance(v.priv_key, "Botan::RSA_PrivateKey")
	    	|| _is_instance(v.pub_key, "Botan::DSA_PublicKey") || _is_instance(v.priv_key, "Botan::DSA_PrivateKey")
	    )
>>>>>>> c4362771
		// should be replaced with _most_specific_type
	ensure
		_is_instance(v.pub_key, "Botan::ECDSA_PublicKey") || _is_instance(v.pub_key, "Botan::ECKCDSA_PublicKey") || _is_instance(v.pub_key, "Botan::ECGDSA_PublicKey")
		|| _is_instance(v.priv_key, "Botan::ECDSA_PrivateKey") || _is_instance(v.priv_key, "Botan::ECKCDSA_PrivateKey") || _is_instance(v.priv_key, "Botan::ECGDSA_PrivateKey")
		// should be replaced with _most_specific_type
	onfail
		_5_4_3_01_ECDSA_SIG
}


// NOTE: Rule 5.4.3.02 is included in checking rule _3_3_02_CurveParams

// NOTE: rules 6.1.01 - 7.1.1.02 are covered through rules above

// NOTE: rule 7.1.1.03 is not checked because it seems internal to Botan's implementation.

// NOTE rule 7.1.2.01:  concrete requirements unclear

rule _7_2_2_1_01_DH_KEYLEN {
	using Botan.Private_Key as pk
	when
	    _is_instance(pk, "Botan::DH_PrivateKey")
	    // should be replaced with _most_specific_type
	ensure _split(pk.dl_group.name, "/", 2) >= 3000
	onfail _7_2_2_1_01_DH_KEYLEN
}

rule _7_2_2_1_01_DH_KEYLEN_2022 {
	using Botan.Private_Key as pk
	when
	    _is_instance(pk, "Botan::DH_PrivateKey")
	    // should be replaced with _most_specific_type
	ensure _split(pk.dl_group.name, "/", 2) >= 2000
	onfail _7_2_2_1_01_DH_KEYLEN_2022
}

// NOTE: rule 7.2.2.2.01 is included in checking rule _3_3_02_CurveParams

// NOTE: rule 9.2 is covered by the definition of Botan.RNG in rng.mark

// NOTE: rule 9.5 is not checked because it is internal to the implementation of Botan
<|MERGE_RESOLUTION|>--- conflicted
+++ resolved
@@ -215,13 +215,9 @@
 	using 
 		Botan.PK_Verifier as v
 	when
-<<<<<<< HEAD
-	    !(_is_instance(v.pub_key, "Botan::RSA_PublicKey") || _is_instance(v.pub_key, "Botan::DSA_PublicKey"))
-=======
 	    !(_is_instance(v.pub_key, "Botan::RSA_PublicKey") || _is_instance(v.priv_key, "Botan::RSA_PrivateKey")
 	    	|| _is_instance(v.pub_key, "Botan::DSA_PublicKey") || _is_instance(v.priv_key, "Botan::DSA_PrivateKey")
 	    )
->>>>>>> c4362771
 		// should be replaced with _most_specific_type
 	ensure
 		_is_instance(v.pub_key, "Botan::ECDSA_PublicKey") || _is_instance(v.pub_key, "Botan::ECKCDSA_PublicKey") || _is_instance(v.pub_key, "Botan::ECGDSA_PublicKey")
