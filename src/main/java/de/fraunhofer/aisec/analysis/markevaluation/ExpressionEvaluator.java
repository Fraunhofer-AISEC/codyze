
package de.fraunhofer.aisec.analysis.markevaluation;

import de.fraunhofer.aisec.analysis.structures.ConstantValue;
import de.fraunhofer.aisec.analysis.structures.AnalysisContext;
import de.fraunhofer.aisec.analysis.structures.CPGVertexWithValue;
import de.fraunhofer.aisec.analysis.structures.ListValue;
import de.fraunhofer.aisec.analysis.structures.MarkContext;
import de.fraunhofer.aisec.analysis.structures.MarkContextHolder;
import de.fraunhofer.aisec.analysis.structures.MarkIntermediateResult;
import de.fraunhofer.aisec.analysis.structures.ResultWithContext;
import de.fraunhofer.aisec.analysis.structures.ServerConfiguration;
import de.fraunhofer.aisec.analysis.utils.Utils;
import de.fraunhofer.aisec.crymlin.CrymlinQueryWrapper;
import de.fraunhofer.aisec.crymlin.builtin.Builtin;
import de.fraunhofer.aisec.crymlin.builtin.BuiltinRegistry;
import de.fraunhofer.aisec.crymlin.dsl.CrymlinTraversalSource;
import de.fraunhofer.aisec.mark.markDsl.Argument;
import de.fraunhofer.aisec.mark.markDsl.BooleanLiteral;
import de.fraunhofer.aisec.mark.markDsl.ComparisonExpression;
import de.fraunhofer.aisec.mark.markDsl.Expression;
import de.fraunhofer.aisec.mark.markDsl.FunctionCallExpression;
import de.fraunhofer.aisec.mark.markDsl.IntegerLiteral;
import de.fraunhofer.aisec.mark.markDsl.Literal;
import de.fraunhofer.aisec.mark.markDsl.LiteralListExpression;
import de.fraunhofer.aisec.mark.markDsl.LogicalAndExpression;
import de.fraunhofer.aisec.mark.markDsl.LogicalOrExpression;
import de.fraunhofer.aisec.mark.markDsl.MultiplicationExpression;
import de.fraunhofer.aisec.mark.markDsl.Operand;
import de.fraunhofer.aisec.mark.markDsl.OrderExpression;
import de.fraunhofer.aisec.mark.markDsl.StringLiteral;
import de.fraunhofer.aisec.mark.markDsl.UnaryExpression;
import de.fraunhofer.aisec.markmodel.MRule;
<<<<<<< HEAD
=======
import org.checkerframework.checker.nullness.qual.NonNull;
>>>>>>> 50aa1f13
import org.slf4j.Logger;
import org.slf4j.LoggerFactory;

import java.util.ArrayList;
import java.util.HashMap;
import java.util.List;
import java.util.Map;
import java.util.Optional;
import java.util.regex.Pattern;

public class ExpressionEvaluator {

	private static final Logger log = LoggerFactory.getLogger(ExpressionEvaluator.class);

	// the mark rule this evaluation is called in
	private final MRule markRule;
	// configuration for the evaluation. E.g., used for WPDS vs. NFA for order evaluation
	private final ServerConfiguration config;
	// connection into the DB
	private final CrymlinTraversalSource traversal;
	// the resulting analysis context
	private final AnalysisContext resultCtx;
	private final MarkContextHolder markContextHolder;

	public ExpressionEvaluator(MRule rule, AnalysisContext resultCtx, ServerConfiguration config, CrymlinTraversalSource traversal, MarkContextHolder context) {
		this.markRule = rule;
		this.resultCtx = resultCtx;
		this.config = config;
		this.traversal = traversal;
		this.markContextHolder = context;
	}

	public MarkContextHolder getMarkContextHolder() {
		return markContextHolder;
	}

	/**
	 * Checks MARK expression against the CPG using the given instance and markvar assignments
	 * <p>
	 * the value of the result is true/false if the expression is true/false null if the expression could not be evaluated (i.e., an error in the mark rule or the
	 * evaluation)
	 *
	 * @param expr The MARK expression to evaluate.
<<<<<<< HEAD
	 * @return one result (value and context)
	 */

	public Map<Integer, MarkIntermediateResult> evaluate(Expression expr) {
		log.debug("Evaluating top level expression: {}", ExpressionHelper.exprToString(expr));

		return evaluateExpression(expr);
	}

	/**
	 * Evaluates one expression and returns the result
	 * 
	 * @return
	 */
	public Map<Integer, MarkIntermediateResult> evaluateExpression(Expression expr) {
=======
	 * @return a result context, mapping context ID to ConstantValue.
	 */
	@NonNull
	public Map<Integer, Object> evaluateExpression(Expression expr) {
>>>>>>> 50aa1f13
		// from lowest to highest operator precedence
		log.debug("evaluating {}: {}", expr.getClass()
										   .getSimpleName(), ExpressionHelper.exprToString(expr));

		if (expr instanceof OrderExpression) {
			return evaluateOrderExpression((OrderExpression) expr);
		} else if (expr instanceof LogicalOrExpression) {
			return evaluateLogicalExpr(expr);
		} else if (expr instanceof LogicalAndExpression) {
			return evaluateLogicalExpr(expr);
		} else if (expr instanceof ComparisonExpression) {
			return evaluateLogicalExpr(expr);
		} else if (expr instanceof MultiplicationExpression) {
			return evaluateMultiplicationExpr((MultiplicationExpression) expr);
		} else if (expr instanceof UnaryExpression) {
			return evaluateUnaryExpr((UnaryExpression) expr);
		} else if (expr instanceof Literal) {
			return evaluateLiteral((Literal) expr);
		} else if (expr instanceof Operand) {
			return evaluateOperand((Operand) expr);
		} else if (expr instanceof FunctionCallExpression) {
			return evaluateBuiltin((FunctionCallExpression) expr);
		} else if (expr instanceof LiteralListExpression) {
			Map<Integer, MarkIntermediateResult> literalList = new HashMap<>();
			for (Literal l : ((LiteralListExpression) expr).getValues()) {
				Map<Integer, MarkIntermediateResult> res = evaluateLiteral(l);
				for (Map.Entry<Integer, MarkIntermediateResult> entry : res.entrySet()) {
					ListValue inner = (ListValue) literalList.computeIfAbsent(entry.getKey(), x -> new ListValue());
					inner.add(entry.getValue());
				}
			}
			return literalList;
		}

		throw new ExpressionEvaluationException("unknown expression: " + ExpressionHelper.exprToString(expr));
	}

<<<<<<< HEAD
	private Map<Integer, MarkIntermediateResult> evaluateOrderExpression(OrderExpression orderExpression) {
		log.debug("Evaluating order expression: {}", ExpressionHelper.exprToString(orderExpression));
		Map<Integer, MarkIntermediateResult> result = new HashMap<>();
		for (Map.Entry<Integer, MarkContext> entry : markContext.getAllContexts().entrySet()) {
=======
	@NonNull
	private Map<Integer, Object> evaluateOrderExpression(OrderExpression orderExpression) {
		log.debug("Evaluating order expression: {}", ExpressionHelper.exprToString(orderExpression));
		Map<Integer, Object> result = new HashMap<>();
		for (Map.Entry<Integer, MarkContext> entry : markContextHolder.getAllContexts()
																	  .entrySet()) {
>>>>>>> 50aa1f13
			OrderEvaluator orderEvaluator = new OrderEvaluator(this.markRule, this.config);
			ResultWithContext evaluate = orderEvaluator.evaluate(orderExpression, entry.getValue()
																					   .getInstanceContext(), this.resultCtx, this.traversal);

			if (evaluate != null) {
				ConstantValue cv = ConstantValue.of(evaluate.get());
				cv.addResponsibleVertices(evaluate.getResponsibleVertices()); // todo move to evaluation?
				entry.getValue()
					 .setFindingAlreadyAdded(evaluate.isFindingAlreadyAdded());
				result.put(entry.getKey(), cv);
			} else {
				result.put(entry.getKey(), ConstantValue.NULL);
			}
		}
		return result;
	}

<<<<<<< HEAD
	private Map<Integer, MarkIntermediateResult> evaluateLogicalExpr(Expression expr) {
=======
	@NonNull
	private Map<Integer, Object> evaluateLogicalExpr(Expression expr) {
>>>>>>> 50aa1f13
		log.debug("Evaluating logical expression: {}", ExpressionHelper.exprToString(expr));

		Expression leftExp;
		Expression rightExp;

		if (expr instanceof ComparisonExpression) {
			return evaluateComparisonExpr((ComparisonExpression) expr);
		} else if (expr instanceof LogicalAndExpression) {
			LogicalAndExpression lae = (LogicalAndExpression) expr;

			leftExp = lae.getLeft();
			rightExp = lae.getRight();
		} else if (expr instanceof LogicalOrExpression) {
			LogicalOrExpression loe = (LogicalOrExpression) expr;

			leftExp = loe.getLeft();
			rightExp = loe.getRight();
		} else {
			throw new ExpressionEvaluationException("Unknown logical expression " + expr.getClass()
																						.getSimpleName());
		}

		Map<Integer, MarkIntermediateResult> leftResult = evaluateExpression(leftExp);
		Map<Integer, MarkIntermediateResult> rightResult = evaluateExpression(rightExp);

		Map<Integer, MarkIntermediateResult> combinedResult = new HashMap<>();

		for (Integer key : rightResult.keySet()) {
			// we only need to look at the keys from the right side.
			// the right side of the evaluation can add new values, then we have more values on the right than on the left.
			// the right side currently cannot remove values!
			ConstantValue leftBoxed = (ConstantValue) getcorrespondingLeftResult(leftResult, key);
			ConstantValue rightBoxed = (ConstantValue) rightResult.get(key);

			Object left = leftBoxed.getValue();
			Object right = rightBoxed.getValue();

			boolean leftIsNull = leftBoxed.equals(ConstantValue.NULL);
			boolean rightIsNull = rightBoxed.equals(ConstantValue.NULL);

			if (leftIsNull && rightIsNull) {
				// null & null = null, null | null = null

				combinedResult.put(key, ConstantValue.NULL);

			} else if (!(leftIsNull || left.getClass()
										   .equals(Boolean.class))
					||
					!(rightIsNull || right.getClass()
										  .equals(Boolean.class))) {

				log.warn("At least one subexpression is not of type Boolean: {} vs {}",
						 ExpressionHelper.exprToString(leftExp),
						 ExpressionHelper.exprToString(rightExp));
				combinedResult.put(key, ConstantValue.NULL);

			} else if (expr instanceof LogicalAndExpression) {
				if (leftIsNull || rightIsNull) {
					// null & true = null
					// null & false = false
					if ((!rightIsNull && right.equals(false))
							||
							(!leftIsNull && left.equals(false))) {
						combinedResult.put(key, ConstantValue.of(false));
					} else {
						combinedResult.put(key, ConstantValue.NULL);
					}
<<<<<<< HEAD
				} else {
=======
				} else if (left.getClass()
							   .equals(Boolean.class)
						&&
						right.getClass()
							 .equals(Boolean.class)) {

>>>>>>> 50aa1f13
					ConstantValue cv = ConstantValue.of(Boolean.logicalAnd((Boolean) left, (Boolean) right));
					cv.addResponsibleVerticesFrom(leftBoxed, rightBoxed);
					combinedResult.put(key, cv);
				}

			} else { // LogicalOrExpression
				if (leftIsNull || rightIsNull) {
					// null | true = true
					// null | false = null
					if ((!rightIsNull && right.equals(true))
							||
							(!leftIsNull && left.equals(true))) {
						combinedResult.put(key, ConstantValue.of(true));
					} else {
						combinedResult.put(key, ConstantValue.NULL);
					}
<<<<<<< HEAD
				} else {
=======
				} else if (left.getClass()
							   .equals(Boolean.class)
						&&
						right.getClass()
							 .equals(Boolean.class)) {

>>>>>>> 50aa1f13
					ConstantValue cv = ConstantValue.of(Boolean.logicalOr((Boolean) left, (Boolean) right));
					cv.addResponsibleVerticesFrom(leftBoxed, rightBoxed);
					combinedResult.put(key, cv);
				}
			}
		}

		return combinedResult;
	}

	private Map<Integer, MarkIntermediateResult> evaluateComparisonExpr(ComparisonExpression expr) {
		String op = expr.getOp();
		Expression leftExpr = expr.getLeft();
		Expression rightExpr = expr.getRight();

		log.debug(
				"comparing expression {} with expression {}",
				ExpressionHelper.exprToString(leftExpr),
				ExpressionHelper.exprToString(rightExpr));

		Map<Integer, MarkIntermediateResult> leftResult = evaluateExpression(leftExpr);
		Map<Integer, MarkIntermediateResult> rightResult = evaluateExpression(rightExpr);

		Map<Integer, MarkIntermediateResult> combinedResult = new HashMap<>();

		for (Integer key : rightResult.keySet()) {
			ExpressionComparator<String> comp = new ExpressionComparator<>();

			// we only need to look at the keys from the right side.
			// the right side of the evaluation can add new values, then we have more values on the right than on the left.
			// the right side currently cannot remove values!
			ConstantValue leftBoxed = (ConstantValue) getcorrespondingLeftResult(leftResult, key);
			Object left = leftBoxed.getValue();

			if (rightResult.get(key) instanceof ListValue) {

				if (op.equals("in")) {
					ListValue l = (ListValue) rightResult.get(key);
					ConstantValue cv = ConstantValue.of(false);

					for (Object o : l) {
						log.debug(
								"Comparing left expression with element of right expression: {} vs. {}",
								left,
								o);

						if (o != null) {
							String inner = ExpressionHelper.toComparableString(o);
							if (comp.compare(ExpressionHelper.toComparableString(left), inner) == 0) {
								cv = ConstantValue.of(true);
								cv.addResponsibleVerticesFrom((ConstantValue) o);
								break;
							}
						}
					}
					cv.addResponsibleVerticesFrom(leftBoxed);
					combinedResult.put(key, cv);
				} else {
					log.warn("Unknown op for List on the right side");
					combinedResult.put(key, ConstantValue.NULL);
				}

			} else {

				ConstantValue rightBoxed = (ConstantValue) rightResult.get(key);
				Object right = rightBoxed.getValue();

				if (leftBoxed.equals(ConstantValue.NULL)
						|| rightBoxed.equals(ConstantValue.NULL)) {

					// result of comparison is not known
					combinedResult.put(key, ConstantValue.NULL);
				} else {

					String leftComp = ExpressionHelper.toComparableString(left);
					String rightComp = ExpressionHelper.toComparableString(right);

					log.debug("left result={} right result={}", left, right);

					// TODO implement remaining operations -> @FW: which operations are supported?
					ConstantValue cv;
					switch (op) {
						case "==":
							cv = ConstantValue.of(comp.compare(leftComp, rightComp) == 0);
							cv.addResponsibleVerticesFrom(leftBoxed, rightBoxed);
							break;
						case "!=":
							cv = ConstantValue.of(comp.compare(leftComp, rightComp) != 0);
							cv.addResponsibleVerticesFrom(leftBoxed, rightBoxed);
							break;
						case "<":
							cv = ConstantValue.of(comp.compare(leftComp, rightComp) < 0);
							cv.addResponsibleVerticesFrom(leftBoxed, rightBoxed);
							break;
						case "<=":
							cv = ConstantValue.of(comp.compare(leftComp, rightComp) <= 0);
							cv.addResponsibleVerticesFrom(leftBoxed, rightBoxed);
							break;
						case ">":
							cv = ConstantValue.of(comp.compare(leftComp, rightComp) > 0);
							cv.addResponsibleVerticesFrom(leftBoxed, rightBoxed);
							break;
						case ">=":
							cv = ConstantValue.of(comp.compare(leftComp, rightComp) >= 0);
							cv.addResponsibleVerticesFrom(leftBoxed, rightBoxed);
							break;

						case "like":
							cv = ConstantValue.of(
									Pattern.matches(ExpressionHelper.toComparableString(right), ExpressionHelper.toComparableString(left)));
							cv.addResponsibleVerticesFrom(leftBoxed, rightBoxed);
							break;
						default:
							log.warn("Unsupported operand {}", op);
							cv = ConstantValue.NULL;
					}
					combinedResult.put(key, cv);
				}
			}
		}
		return combinedResult;
	}

	private MarkIntermediateResult getcorrespondingLeftResult(Map<Integer, MarkIntermediateResult> leftResult, Integer key) {
		if (leftResult == null || key == null) {
			return ConstantValue.NULL;
		}
		if (leftResult.containsKey(key)) {
			return leftResult.get(key);
		}
		List<Integer> copyStack = markContextHolder.getCopyStack(key);
		if (copyStack != null && !copyStack.isEmpty()) {
			for (int i = copyStack.size() - 1; i >= 0; i--) {
				int newKey = copyStack.get(i);
				if (leftResult.containsKey(newKey)) {
					return leftResult.get(newKey);
				}
			}
		}

		return ConstantValue.NULL;
	}

	/**
	 * Returns evaluated argument values of a Builtin-call.
	 * <p>
	 * A Builtin function "myFunction" may accept 3 arguments: "myFunction(a,b,c)". Each argument may be given in form of an Expression, e.g. "myFunction(0==1, cm.init(),
	 * 42)".
	 * <p>
	 * This method evaluates the Expressions of all arguments and return them as a list contained in the ResultWithContext
	 *
	 * @param argList the list of arguments to evaluate
	 * @return one result with a list of MarkIntermediateResult as results for each argument
	 */

	public Map<Integer, MarkIntermediateResult> evaluateArgs(List<Argument> argList) {
		Map<Integer, MarkIntermediateResult> result = new HashMap<>();
		for (Argument arg : argList) {
			Map<Integer, MarkIntermediateResult> r = evaluateExpression((Expression) arg);
			for (Map.Entry<Integer, MarkIntermediateResult> entry : r.entrySet()) {
				ListValue o = (ListValue) result.computeIfAbsent(entry.getKey(), x -> new ListValue());
				o.add(entry.getValue());
			}
		}
		return result;
	}

	/**
	 * Evaluate built-in functions.
	 *
	 * @param expr the expression for the builtin
	 * @return the result of the built-in call
	 */
<<<<<<< HEAD
	private Map<Integer, MarkIntermediateResult> evaluateBuiltin(FunctionCallExpression expr) {
=======
	@NonNull
	private Map<Integer, Object> evaluateBuiltin(FunctionCallExpression expr) {
>>>>>>> 50aa1f13
		String functionName = expr.getName();

		// Call built-in function (if available)
		Optional<Builtin> builtin = BuiltinRegistry.getInstance()
												   .getRegisteredBuiltins()
												   .stream()
												   .filter(b -> b.getName()
																 .equals(functionName))
												   .findFirst();

		if (builtin.isPresent()) {
<<<<<<< HEAD
			Map<Integer, MarkIntermediateResult> arguments = evaluateArgs(expr.getArgs());
			return builtin.get().execute(arguments, this);
=======
			Map<Integer, Object> arguments = evaluateArgs(expr.getArgs());
			return builtin.get()
						  .execute(arguments, this);
>>>>>>> 50aa1f13
		}

		throw new ExpressionEvaluationException("Unsupported function " + functionName);
	}

<<<<<<< HEAD
	private Map<Integer, MarkIntermediateResult> evaluateLiteral(Literal literal) {
=======
	@NonNull
	private Map<Integer, Object> evaluateLiteral(Literal literal) {
>>>>>>> 50aa1f13
		String v = literal.getValue();

		ConstantValue value;

		// ordering based on Mark grammar
		if (literal instanceof IntegerLiteral) {
			log.debug("Literal is Integer: {}", v);

			try {
				if (v.startsWith("0x")) {
					value = ConstantValue.of(Integer.parseInt(v.substring(2), 16));
				}
				value = ConstantValue.of(Long.parseLong(v));
			}
			catch (NumberFormatException nfe) {
				log.warn("Unable to convert integer literal {}", v, nfe);
				value = ConstantValue.NULL;
			}
		} else if (literal instanceof BooleanLiteral) {
			log.debug("Literal is Boolean: {}", v);
			value = ConstantValue.of(Boolean.parseBoolean(v));
		} else if (literal instanceof StringLiteral) {
			log.debug("Literal is String: {}", v);
			value = ConstantValue.of(Utils.stripQuotedString(v));
		} else {
			log.warn("Unknown literal encountered: {}", v);
			value = ConstantValue.NULL;
		}

<<<<<<< HEAD
		Map<Integer, MarkIntermediateResult> ret = new HashMap<>();
		for (Integer key : markContext.getAllContexts().keySet()) {
=======
		Map<Integer, Object> ret = new HashMap<>();
		for (Integer key : markContextHolder.getAllContexts()
											.keySet()) {
>>>>>>> 50aa1f13
			ret.put(key, value);
		}
		return ret;
	}

<<<<<<< HEAD
	private Map<Integer, MarkIntermediateResult> evaluateMultiplicationExpr(MultiplicationExpression expr) {
=======
	@NonNull
	private Map<Integer, Object> evaluateMultiplicationExpr(MultiplicationExpression expr) {
>>>>>>> 50aa1f13
		log.debug("Evaluating multiplication expression: {}", ExpressionHelper.exprToString(expr));

		String op = expr.getOp();

		Map<Integer, MarkIntermediateResult> leftResult = evaluateExpression(expr.getLeft());
		Map<Integer, MarkIntermediateResult> rightResult = evaluateExpression(expr.getRight());

		Map<Integer, MarkIntermediateResult> combinedResult = new HashMap<>();

		for (Integer key : rightResult.keySet()) {
			// we only need to look at the keys from the right side.
			// the right side of the evaluation can add new values, then we have more values on the right than on the left.
			// the right side currently cannot remove values!
			ConstantValue leftBoxed = (ConstantValue) getcorrespondingLeftResult(leftResult, key);
			ConstantValue rightBoxed = (ConstantValue) rightResult.get(key);

			Object left = leftBoxed.getValue();
			Object right = rightBoxed.getValue();

			if (leftBoxed.equals(ConstantValue.NULL)
					|| rightBoxed.equals(ConstantValue.NULL)) {

				// result of expr is not known
				combinedResult.put(key, ConstantValue.NULL);
			} else {

				Class leftResultType = left.getClass();
				Class rightResultType = right.getClass();

				if (!leftResultType.equals(rightResultType)) {
					log.warn("Type of left expression does not match type of right expression: {} vs {}",
							 leftResultType.getSimpleName(),
							 rightResultType.getSimpleName());
					combinedResult.put(key, ConstantValue.NULL);
				}

				Object unboxedResult;

				switch (op) {
					case "*":
						// FIXME check if an overflow occurs (Math.multiplyExact). But what to do if this overflows?
						if (leftResultType.equals(Integer.class)) {
							unboxedResult = ((Integer) left * (Integer) right);
						} else if (leftResultType.equals(Float.class)) {
							unboxedResult = ((Float) left * (Float) right);
						} else {
							log.warn("Multiplication operator multiplication ('*') not supported for type: {}", leftResultType.getSimpleName());
							unboxedResult = ConstantValue.NULL;
						}
						break;
					case "/":
						if (leftResultType.equals(Integer.class)) {
							unboxedResult = ((Integer) left / (Integer) right);
						} else if (leftResultType.equals(Float.class)) {
							unboxedResult = ((Float) left / (Float) right);
						} else {
							log.warn("Multiplication operator division ('/') not supported for type: {}", leftResultType.getSimpleName());
							unboxedResult = ConstantValue.NULL;
						}
						break;
					case "%":
						if (leftResultType.equals(Integer.class)) {
							unboxedResult = ((Integer) left % (Integer) right);
						} else {
							log.warn("Multiplication operator remainder ('%') not supported for type: {}", leftResultType.getSimpleName());
							unboxedResult = ConstantValue.NULL;
						}
						break;
					case "<<":
						if (leftResultType.equals(Integer.class)) {
							if (((Integer) right) >= 0) {
								unboxedResult = ((Integer) left << (Integer) right);
							} else {
								log.warn("Left shift operator supports only non-negative integers as its right operand");
								unboxedResult = ConstantValue.NULL;
							}
						} else {
							log.warn("Multiplication operator left shift ('<<') not supported for type: {}", leftResultType.getSimpleName());
							unboxedResult = ConstantValue.NULL;
						}
						break;
					case ">>":
						if (leftResultType.equals(Integer.class)) {
							if (((Integer) right) >= 0) {
								unboxedResult = ((Integer) left >> (Integer) right);
							} else {
								log.warn("Right shift operator supports only non-negative integers as its right operand");
								unboxedResult = ConstantValue.NULL;
							}
						} else {
							log.warn("Multiplication operator right shift ('>>') not supported for type: {}", leftResultType.getSimpleName());
							unboxedResult = ConstantValue.NULL;
						}
						break;
					case "&":
						if (leftResultType.equals(Integer.class)) {
							unboxedResult = ((Integer) left & (Integer) right);
						} else {
							log.warn("Addition operator bitwise and ('&') not supported for type: {}", leftResultType.getSimpleName());
							unboxedResult = ConstantValue.NULL;
						}
						break;
					case "&^":
						if (leftResultType.equals(Integer.class)) {
							unboxedResult = ((Integer) left & ~(Integer) right);
						} else {
							log.warn("Addition operator bitwise or ('|') not supported for type: {}", leftResultType.getSimpleName());
							unboxedResult = ConstantValue.NULL;
						}
						break;
					default:
						log.error("Unsupported expression {}", op);
						unboxedResult = ConstantValue.NULL;
				}
				ConstantValue cv = ConstantValue.of(unboxedResult);
				cv.addResponsibleVerticesFrom(leftBoxed, rightBoxed);
				combinedResult.put(key, cv);
			}
		}
		return combinedResult;
	}

<<<<<<< HEAD
	private Map<Integer, MarkIntermediateResult> evaluateUnaryExpr(UnaryExpression expr) {
=======
	@NonNull
	private Map<Integer, Object> evaluateUnaryExpr(UnaryExpression expr) {
>>>>>>> 50aa1f13
		log.debug("Evaluating unary expression: {}", ExpressionHelper.exprToString(expr));

		String op = expr.getOp();

		Map<Integer, MarkIntermediateResult> subExprResult = evaluateExpression(expr.getExp()); // evaluate the subexpression

		for (Map.Entry<Integer, MarkIntermediateResult> entry : subExprResult.entrySet()) {

			ConstantValue valueBoxed = (ConstantValue) entry.getValue();
			Object value = valueBoxed.getValue();
			Class subExprResultType = value.getClass();

			Object unboxedResult;

			switch (op) {
				case "+":
					if (subExprResultType.equals(Integer.class) || subExprResultType.equals(Float.class)) {
						continue; // do not change anything
					} else {
						log.warn("Unary operator plus sign ('+') not supported for type: {}", subExprResultType.getSimpleName());
						unboxedResult = ConstantValue.NULL;
					}
					break;
				case "-":
					if (subExprResultType.equals(Integer.class)) {
						unboxedResult = -((Integer) value);
					} else if (subExprResultType.equals(Float.class)) {
						unboxedResult = -((Float) value);
					} else {
						log.warn("Unary operator minus sign ('-') not supported for type: {}", subExprResultType.getSimpleName());
						unboxedResult = ConstantValue.NULL;
					}
					break;
				case "!":
					if (subExprResultType.equals(Boolean.class)) {
						unboxedResult = !((Boolean) value);
					} else {
						log.warn("Unary operator logical not ('!') not supported for type: {}", subExprResultType.getSimpleName());
						unboxedResult = ConstantValue.NULL;
					}
					break;
				case "^":
					if (subExprResultType.equals(Integer.class)) {
						unboxedResult = ~((Integer) value);
					} else {
						log.warn("Unary operator bitwise complement ('~') not supported for type: {}", subExprResultType.getSimpleName());
						unboxedResult = ConstantValue.NULL;
					}
					break;
				default:
					log.warn("Trying to evaluate unknown unary expression: " + ExpressionHelper.exprToString(expr));
					unboxedResult = ConstantValue.NULL;
			}
			ConstantValue cv = ConstantValue.of(unboxedResult);
			cv.addResponsibleVerticesFrom(valueBoxed);
			subExprResult.put(entry.getKey(), cv);
		}
		return subExprResult;
	}

<<<<<<< HEAD
	private Map<Integer, MarkIntermediateResult> evaluateOperand(Operand operand) {

		Map<Integer, MarkIntermediateResult> resolvedOperand = markContext.getResolvedOperand(operand.getOperand());
=======
	@NonNull
	private Map<Integer, Object> evaluateOperand(Operand operand) {

		Map<Integer, Object> resolvedOperand = markContextHolder.getResolvedOperand(operand.getOperand());
>>>>>>> 50aa1f13

		if (resolvedOperand == null) {
			Map<Integer, List<CPGVertexWithValue>> operandVertices = CrymlinQueryWrapper.resolveOperand(markContextHolder, operand.getOperand(), markRule, traversal);
			if (operandVertices.size() == 0) {
				log.warn("Did not find any vertices for {}, following evaluation will be imprecise", operand.getOperand());
			}
			markContextHolder.addResolvedOperands(operand.getOperand(), operandVertices);
			resolvedOperand = markContextHolder.getResolvedOperand(operand.getOperand());
		}

		return resolvedOperand;
	}
}<|MERGE_RESOLUTION|>--- conflicted
+++ resolved
@@ -31,10 +31,9 @@
 import de.fraunhofer.aisec.mark.markDsl.StringLiteral;
 import de.fraunhofer.aisec.mark.markDsl.UnaryExpression;
 import de.fraunhofer.aisec.markmodel.MRule;
-<<<<<<< HEAD
-=======
 import org.checkerframework.checker.nullness.qual.NonNull;
->>>>>>> 50aa1f13
+import org.checkerframework.checker.nullness.qual.Nullable;
+import org.python.antlr.base.expr;
 import org.slf4j.Logger;
 import org.slf4j.LoggerFactory;
 
@@ -73,36 +72,17 @@
 
 	/**
 	 * Checks MARK expression against the CPG using the given instance and markvar assignments
-	 * <p>
+	 *
 	 * the value of the result is true/false if the expression is true/false null if the expression could not be evaluated (i.e., an error in the mark rule or the
 	 * evaluation)
 	 *
 	 * @param expr The MARK expression to evaluate.
-<<<<<<< HEAD
 	 * @return one result (value and context)
 	 */
-
-	public Map<Integer, MarkIntermediateResult> evaluate(Expression expr) {
-		log.debug("Evaluating top level expression: {}", ExpressionHelper.exprToString(expr));
-
-		return evaluateExpression(expr);
-	}
-
-	/**
-	 * Evaluates one expression and returns the result
-	 * 
-	 * @return
-	 */
+	@NonNull
 	public Map<Integer, MarkIntermediateResult> evaluateExpression(Expression expr) {
-=======
-	 * @return a result context, mapping context ID to ConstantValue.
-	 */
-	@NonNull
-	public Map<Integer, Object> evaluateExpression(Expression expr) {
->>>>>>> 50aa1f13
 		// from lowest to highest operator precedence
-		log.debug("evaluating {}: {}", expr.getClass()
-										   .getSimpleName(), ExpressionHelper.exprToString(expr));
+		log.debug("evaluating {}: {}", expr.getClass().getSimpleName(), ExpressionHelper.exprToString(expr));
 
 		if (expr instanceof OrderExpression) {
 			return evaluateOrderExpression((OrderExpression) expr);
@@ -137,28 +117,19 @@
 		throw new ExpressionEvaluationException("unknown expression: " + ExpressionHelper.exprToString(expr));
 	}
 
-<<<<<<< HEAD
+	@NonNull
 	private Map<Integer, MarkIntermediateResult> evaluateOrderExpression(OrderExpression orderExpression) {
 		log.debug("Evaluating order expression: {}", ExpressionHelper.exprToString(orderExpression));
 		Map<Integer, MarkIntermediateResult> result = new HashMap<>();
-		for (Map.Entry<Integer, MarkContext> entry : markContext.getAllContexts().entrySet()) {
-=======
-	@NonNull
-	private Map<Integer, Object> evaluateOrderExpression(OrderExpression orderExpression) {
-		log.debug("Evaluating order expression: {}", ExpressionHelper.exprToString(orderExpression));
-		Map<Integer, Object> result = new HashMap<>();
 		for (Map.Entry<Integer, MarkContext> entry : markContextHolder.getAllContexts()
-																	  .entrySet()) {
->>>>>>> 50aa1f13
+				.entrySet()) {
 			OrderEvaluator orderEvaluator = new OrderEvaluator(this.markRule, this.config);
-			ResultWithContext evaluate = orderEvaluator.evaluate(orderExpression, entry.getValue()
-																					   .getInstanceContext(), this.resultCtx, this.traversal);
+			ResultWithContext evaluate = orderEvaluator.evaluate(orderExpression, entry.getValue().getInstanceContext(), this.resultCtx, this.traversal);
 
 			if (evaluate != null) {
 				ConstantValue cv = ConstantValue.of(evaluate.get());
 				cv.addResponsibleVertices(evaluate.getResponsibleVertices()); // todo move to evaluation?
-				entry.getValue()
-					 .setFindingAlreadyAdded(evaluate.isFindingAlreadyAdded());
+				entry.getValue().setFindingAlreadyAdded(evaluate.isFindingAlreadyAdded());
 				result.put(entry.getKey(), cv);
 			} else {
 				result.put(entry.getKey(), ConstantValue.NULL);
@@ -167,12 +138,8 @@
 		return result;
 	}
 
-<<<<<<< HEAD
+	@NonNull
 	private Map<Integer, MarkIntermediateResult> evaluateLogicalExpr(Expression expr) {
-=======
-	@NonNull
-	private Map<Integer, Object> evaluateLogicalExpr(Expression expr) {
->>>>>>> 50aa1f13
 		log.debug("Evaluating logical expression: {}", ExpressionHelper.exprToString(expr));
 
 		Expression leftExp;
@@ -191,8 +158,7 @@
 			leftExp = loe.getLeft();
 			rightExp = loe.getRight();
 		} else {
-			throw new ExpressionEvaluationException("Unknown logical expression " + expr.getClass()
-																						.getSimpleName());
+			throw new ExpressionEvaluationException("Unknown logical expression " + expr.getClass().getSimpleName());
 		}
 
 		Map<Integer, MarkIntermediateResult> leftResult = evaluateExpression(leftExp);
@@ -218,15 +184,13 @@
 
 				combinedResult.put(key, ConstantValue.NULL);
 
-			} else if (!(leftIsNull || left.getClass()
-										   .equals(Boolean.class))
+			} else if (!(leftIsNull || left.getClass().equals(Boolean.class))
 					||
-					!(rightIsNull || right.getClass()
-										  .equals(Boolean.class))) {
+					!(rightIsNull || right.getClass().equals(Boolean.class))) {
 
 				log.warn("At least one subexpression is not of type Boolean: {} vs {}",
-						 ExpressionHelper.exprToString(leftExp),
-						 ExpressionHelper.exprToString(rightExp));
+					ExpressionHelper.exprToString(leftExp),
+					ExpressionHelper.exprToString(rightExp));
 				combinedResult.put(key, ConstantValue.NULL);
 
 			} else if (expr instanceof LogicalAndExpression) {
@@ -240,16 +204,10 @@
 					} else {
 						combinedResult.put(key, ConstantValue.NULL);
 					}
-<<<<<<< HEAD
-				} else {
-=======
-				} else if (left.getClass()
-							   .equals(Boolean.class)
+				} else if (left.getClass().equals(Boolean.class)
 						&&
-						right.getClass()
-							 .equals(Boolean.class)) {
-
->>>>>>> 50aa1f13
+						right.getClass().equals(Boolean.class)) {
+
 					ConstantValue cv = ConstantValue.of(Boolean.logicalAnd((Boolean) left, (Boolean) right));
 					cv.addResponsibleVerticesFrom(leftBoxed, rightBoxed);
 					combinedResult.put(key, cv);
@@ -266,16 +224,10 @@
 					} else {
 						combinedResult.put(key, ConstantValue.NULL);
 					}
-<<<<<<< HEAD
-				} else {
-=======
-				} else if (left.getClass()
-							   .equals(Boolean.class)
+				} else if (left.getClass().equals(Boolean.class)
 						&&
-						right.getClass()
-							 .equals(Boolean.class)) {
-
->>>>>>> 50aa1f13
+						right.getClass().equals(Boolean.class)) {
+
 					ConstantValue cv = ConstantValue.of(Boolean.logicalOr((Boolean) left, (Boolean) right));
 					cv.addResponsibleVerticesFrom(leftBoxed, rightBoxed);
 					combinedResult.put(key, cv);
@@ -292,9 +244,9 @@
 		Expression rightExpr = expr.getRight();
 
 		log.debug(
-				"comparing expression {} with expression {}",
-				ExpressionHelper.exprToString(leftExpr),
-				ExpressionHelper.exprToString(rightExpr));
+			"comparing expression {} with expression {}",
+			ExpressionHelper.exprToString(leftExpr),
+			ExpressionHelper.exprToString(rightExpr));
 
 		Map<Integer, MarkIntermediateResult> leftResult = evaluateExpression(leftExpr);
 		Map<Integer, MarkIntermediateResult> rightResult = evaluateExpression(rightExpr);
@@ -318,9 +270,9 @@
 
 					for (Object o : l) {
 						log.debug(
-								"Comparing left expression with element of right expression: {} vs. {}",
-								left,
-								o);
+							"Comparing left expression with element of right expression: {} vs. {}",
+							left,
+							o);
 
 						if (o != null) {
 							String inner = ExpressionHelper.toComparableString(o);
@@ -385,7 +337,7 @@
 
 						case "like":
 							cv = ConstantValue.of(
-									Pattern.matches(ExpressionHelper.toComparableString(right), ExpressionHelper.toComparableString(left)));
+								Pattern.matches(ExpressionHelper.toComparableString(right), ExpressionHelper.toComparableString(left)));
 							cv.addResponsibleVerticesFrom(leftBoxed, rightBoxed);
 							break;
 						default:
@@ -421,10 +373,10 @@
 
 	/**
 	 * Returns evaluated argument values of a Builtin-call.
-	 * <p>
+	 *
 	 * A Builtin function "myFunction" may accept 3 arguments: "myFunction(a,b,c)". Each argument may be given in form of an Expression, e.g. "myFunction(0==1, cm.init(),
 	 * 42)".
-	 * <p>
+	 *
 	 * This method evaluates the Expressions of all arguments and return them as a list contained in the ResultWithContext
 	 *
 	 * @param argList the list of arguments to evaluate
@@ -449,42 +401,27 @@
 	 * @param expr the expression for the builtin
 	 * @return the result of the built-in call
 	 */
-<<<<<<< HEAD
+	@NonNull
 	private Map<Integer, MarkIntermediateResult> evaluateBuiltin(FunctionCallExpression expr) {
-=======
-	@NonNull
-	private Map<Integer, Object> evaluateBuiltin(FunctionCallExpression expr) {
->>>>>>> 50aa1f13
 		String functionName = expr.getName();
 
 		// Call built-in function (if available)
 		Optional<Builtin> builtin = BuiltinRegistry.getInstance()
-												   .getRegisteredBuiltins()
-												   .stream()
-												   .filter(b -> b.getName()
-																 .equals(functionName))
-												   .findFirst();
+				.getRegisteredBuiltins()
+				.stream()
+				.filter(b -> b.getName()
+						.equals(functionName))
+				.findFirst();
 
 		if (builtin.isPresent()) {
-<<<<<<< HEAD
 			Map<Integer, MarkIntermediateResult> arguments = evaluateArgs(expr.getArgs());
 			return builtin.get().execute(arguments, this);
-=======
-			Map<Integer, Object> arguments = evaluateArgs(expr.getArgs());
-			return builtin.get()
-						  .execute(arguments, this);
->>>>>>> 50aa1f13
 		}
 
 		throw new ExpressionEvaluationException("Unsupported function " + functionName);
 	}
 
-<<<<<<< HEAD
 	private Map<Integer, MarkIntermediateResult> evaluateLiteral(Literal literal) {
-=======
-	@NonNull
-	private Map<Integer, Object> evaluateLiteral(Literal literal) {
->>>>>>> 50aa1f13
 		String v = literal.getValue();
 
 		ConstantValue value;
@@ -514,25 +451,16 @@
 			value = ConstantValue.NULL;
 		}
 
-<<<<<<< HEAD
 		Map<Integer, MarkIntermediateResult> ret = new HashMap<>();
-		for (Integer key : markContext.getAllContexts().keySet()) {
-=======
-		Map<Integer, Object> ret = new HashMap<>();
 		for (Integer key : markContextHolder.getAllContexts()
-											.keySet()) {
->>>>>>> 50aa1f13
+				.keySet()) {
 			ret.put(key, value);
 		}
 		return ret;
 	}
 
-<<<<<<< HEAD
+	@NonNull
 	private Map<Integer, MarkIntermediateResult> evaluateMultiplicationExpr(MultiplicationExpression expr) {
-=======
-	@NonNull
-	private Map<Integer, Object> evaluateMultiplicationExpr(MultiplicationExpression expr) {
->>>>>>> 50aa1f13
 		log.debug("Evaluating multiplication expression: {}", ExpressionHelper.exprToString(expr));
 
 		String op = expr.getOp();
@@ -564,8 +492,8 @@
 
 				if (!leftResultType.equals(rightResultType)) {
 					log.warn("Type of left expression does not match type of right expression: {} vs {}",
-							 leftResultType.getSimpleName(),
-							 rightResultType.getSimpleName());
+						leftResultType.getSimpleName(),
+						rightResultType.getSimpleName());
 					combinedResult.put(key, ConstantValue.NULL);
 				}
 
@@ -655,12 +583,8 @@
 		return combinedResult;
 	}
 
-<<<<<<< HEAD
+	@NonNull
 	private Map<Integer, MarkIntermediateResult> evaluateUnaryExpr(UnaryExpression expr) {
-=======
-	@NonNull
-	private Map<Integer, Object> evaluateUnaryExpr(UnaryExpression expr) {
->>>>>>> 50aa1f13
 		log.debug("Evaluating unary expression: {}", ExpressionHelper.exprToString(expr));
 
 		String op = expr.getOp();
@@ -721,16 +645,10 @@
 		return subExprResult;
 	}
 
-<<<<<<< HEAD
+	@NonNull
 	private Map<Integer, MarkIntermediateResult> evaluateOperand(Operand operand) {
 
-		Map<Integer, MarkIntermediateResult> resolvedOperand = markContext.getResolvedOperand(operand.getOperand());
-=======
-	@NonNull
-	private Map<Integer, Object> evaluateOperand(Operand operand) {
-
-		Map<Integer, Object> resolvedOperand = markContextHolder.getResolvedOperand(operand.getOperand());
->>>>>>> 50aa1f13
+		Map<Integer, MarkIntermediateResult> resolvedOperand = markContextHolder.getResolvedOperand(operand.getOperand());
 
 		if (resolvedOperand == null) {
 			Map<Integer, List<CPGVertexWithValue>> operandVertices = CrymlinQueryWrapper.resolveOperand(markContextHolder, operand.getOperand(), markRule, traversal);
