--- conflicted
+++ resolved
@@ -1,32 +1,13 @@
+
 package de.fraunhofer.aisec.codyze;
 
 import com.fasterxml.jackson.core.JsonProcessingException;
 import com.fasterxml.jackson.databind.ObjectMapper;
-
 import de.fraunhofer.aisec.codyze.analysis.*;
 import de.fraunhofer.aisec.codyze.config.*;
 import de.fraunhofer.aisec.codyze.sarif.SarifInstantiator;
-
 import org.slf4j.Logger;
 import org.slf4j.LoggerFactory;
-
-import java.io.*;
-import java.net.URL;
-import java.time.Duration;
-import java.time.Instant;
-<<<<<<< HEAD
-import java.util.List;
-=======
-import java.util.Arrays;
-import java.util.Enumeration;
->>>>>>> e1e7c155
-import java.util.Set;
-import java.util.Map;
-import java.util.concurrent.ExecutionException;
-import java.util.concurrent.TimeUnit;
-<<<<<<< HEAD
-import java.util.concurrent.TimeoutException;
-
 import picocli.CommandLine;
 import picocli.CommandLine.Command;
 import picocli.CommandLine.Option;
@@ -35,12 +16,22 @@
 import picocli.CommandLine.Model.CommandSpec;
 import picocli.CommandLine.Model.OptionSpec;
 import picocli.CommandLine.Unmatched;
-
 import static picocli.CommandLine.Model.UsageMessageSpec.SECTION_KEY_OPTION_LIST;
-=======
+
+
+import java.io.*;
+import java.net.URL;
+import java.time.Duration;
+import java.time.Instant;
+import java.util.List;
+import java.util.Enumeration;
+import java.util.Set;
+import java.util.Map;
+import java.util.concurrent.ExecutionException;
+import java.util.concurrent.TimeUnit;
+import java.util.concurrent.TimeoutException;
 import java.util.jar.Attributes;
 import java.util.jar.Manifest;
->>>>>>> e1e7c155
 
 /**
  * Start point of the standalone analysis server.
@@ -53,12 +44,7 @@
 	3. CpgConfiguration
  */
 @SuppressWarnings("java:S106")
-<<<<<<< HEAD
 public class Main {
-=======
-@Command(name = "codyze", mixinStandardHelpOptions = true, versionProvider = ManifestVersionProvider.class, description = "Codyze finds security flaws in source code", sortOptions = false, usageHelpWidth = 100)
-public class Main implements Callable<Integer> {
->>>>>>> e1e7c155
 	private static final Logger log = LoggerFactory.getLogger(Main.class);
 
 	/*	Order of main:
@@ -95,14 +81,8 @@
 	private static int start(Configuration configuration) throws ExecutionException, InterruptedException, TimeoutException {
 		Instant start = Instant.now();
 
-<<<<<<< HEAD
 		CpgConfiguration cpgConfig = configuration.getCpg();
 		CodyzeConfiguration codyzeConfig = configuration.getCodyze();
-=======
-		if (analysisMode.tsMode == null) {
-			analysisMode.tsMode = TypestateMode.DFA;
-		}
->>>>>>> e1e7c155
 
 		// we need to force load includes for unity builds, otherwise nothing will be parsed
 		if (cpgConfig.getUseUnityBuild()) {
@@ -117,7 +97,7 @@
 		server.start();
 		log.info("Analysis server started in {} in ms.", Duration.between(start, Instant.now()).toMillis());
 
-		if (!codyzeConfig.getExecutionMode().isCli() && codyzeConfig.getSource() != null) {
+		if (!codyzeConfig.getExecutionMode().isLsp() && codyzeConfig.getSource() != null) {
 			log.info("Analyzing {}", codyzeConfig.getSource());
 			AnalysisContext ctx = server
 					.analyze(codyzeConfig.getSource().getAbsolutePath())
@@ -174,7 +154,6 @@
 		}
 	}
 
-<<<<<<< HEAD
 	// Stores path to config file given as cli option
 	@Command(mixinStandardHelpOptions = true)
 	static class ConfigFilePath {
@@ -186,7 +165,7 @@
 	}
 
 	// Combines all CLI Options from the different classes to be able to render a complete help message
-	@Command(name = "codyze", version = "2.0.0-beta1", description = "Codyze finds security flaws in source code", sortOptions = false, usageHelpWidth = 100)
+	@Command(name = "codyze", mixinStandardHelpOptions = true, versionProvider = ManifestVersionProvider.class, description = "Codyze finds security flaws in source code", sortOptions = false, usageHelpWidth = 100)
 	static class Help {
 
 		@CommandLine.Mixin
@@ -241,39 +220,7 @@
 				addHierachy(group, sb, indent + "    ");
 			}
 		}
-=======
-/**
- * Codyze runs in any of three modes:
- * <p>
- * CLI: Non-interactive command line client. Accepts arguments from command line and runs analysis.
- * <p>
- * LSP: Bind to stdout as a server for Language Server Protocol (LSP). This mode is for IDE support.
- * <p>
- * TUI: The text based user interface (TUI) is an interactive console that allows exploring the analyzed source code by manual queries.
- */
-class ExecutionMode {
-	@Option(names = "-c", required = true, description = "Start in command line mode.")
-	boolean cli;
-	@Option(names = "-l", required = true, description = "Start in language server protocol (LSP) mode.")
-	boolean lsp;
-	@Option(names = "-t", required = true, description = "Start interactive console (Text-based User Interface).")
-	boolean tui;
-}
-
-class AnalysisMode {
-
-	@Option(names = "--typestate", paramLabel = "<NFA|WPDS>", defaultValue = "NFA", type = TypestateMode.class, description = "Typestate analysis mode\nNFA:  Non-deterministic finite automaton (faster, intraprocedural)\nWPDS: Weighted pushdown system (slower, interprocedural)")
-	//@CommandLine.ArgGroup(exclusive = true, multiplicity = "1", heading = "Typestate Analysis\n")
-	protected TypestateMode tsMode = TypestateMode.DFA;
-}
-
-class TranslationSettings {
-	@Option(names = {
-			"--analyze-includes" }, description = "Enables parsing of include files. By default, if --includes are given, the parser will resolve symbols/templates from these include, but not load their parse tree. This will enforced to true, if unity builds are used.")
-	protected boolean analyzeIncludes = false;
-
-	@Option(names = { "--includes" }, description = "Path(s) containing include files. Path must be separated by : (Mac/Linux) or ; (Windows)", split = ":|;")
-	protected File[] includesPath;
+	}
 }
 
 class ManifestVersionProvider implements CommandLine.IVersionProvider {
@@ -305,6 +252,5 @@
 
 	private static Object get(Attributes attributes, String key) {
 		return attributes.get(new Attributes.Name(key));
->>>>>>> e1e7c155
 	}
 }