
package de.fraunhofer.aisec.codyze;

import com.fasterxml.jackson.core.JsonProcessingException;
import com.fasterxml.jackson.databind.ObjectMapper;
import de.fraunhofer.aisec.codyze.analysis.*;
import de.fraunhofer.aisec.codyze.sarif.SarifInstantiator;
import de.fraunhofer.aisec.cpg.frontends.golang.GoLanguageFrontend;
import de.fraunhofer.aisec.cpg.frontends.python.PythonLanguageFrontend;
import org.slf4j.Logger;
import org.slf4j.LoggerFactory;
import picocli.CommandLine;
import picocli.CommandLine.Command;
import picocli.CommandLine.Option;

import java.io.*;
import java.net.URL;
import java.time.Duration;
import java.time.Instant;
import java.util.Arrays;
import java.util.Enumeration;
import java.util.Set;
import java.util.concurrent.Callable;
import java.util.concurrent.TimeUnit;
import java.util.jar.Attributes;
import java.util.jar.Manifest;

/**
 * Start point of the standalone analysis server.
 */
@SuppressWarnings("java:S106")
@Command(name = "codyze", mixinStandardHelpOptions = true, versionProvider = ManifestVersionProvider.class, description = "Codyze finds security flaws in source code", sortOptions = false, usageHelpWidth = 100)
public class Main implements Callable<Integer> {
	private static final Logger log = LoggerFactory.getLogger(Main.class);

	@CommandLine.ArgGroup(exclusive = true, multiplicity = "1", heading = "Execution mode\n")
	private ExecutionMode executionMode;

	@CommandLine.ArgGroup(exclusive = false, heading = "Analysis settings\n")
	private final AnalysisMode analysisMode = new AnalysisMode();

	@CommandLine.ArgGroup(exclusive = false, heading = "Translation settings\n")
	private final TranslationSettings translationSettings = new TranslationSettings();

	@Option(names = { "-s", "--source" }, paramLabel = "<path>", description = "Source file or folder to analyze.")
	private File analysisInput;

	@Option(names = { "--unity" }, description = "Enables unity builds (C++ only) for files in the path")
	private boolean useUnityBuild = false;

	@Option(names = { "-m",
			"--mark" }, paramLabel = "<path>", description = "Loads MARK policy files", defaultValue = "./", showDefaultValue = CommandLine.Help.Visibility.ON_DEMAND, split = ",")
	private File[] markFolderNames;

	@Option(names = { "-o",
			"--output" }, paramLabel = "<file>", description = "Write results to file. Use - for stdout.", defaultValue = "findings.sarif", showDefaultValue = CommandLine.Help.Visibility.ON_DEMAND)
	private String outputFile;

	@Option(names = { "--sarif" }, description = "Enables the SARIF output.")
	private boolean sarifOutput;

	@Option(names = {
			"--timeout" }, paramLabel = "<minutes>", description = "Terminate analysis after timeout", defaultValue = "120", showDefaultValue = CommandLine.Help.Visibility.ALWAYS)
	private long timeout;

	@Option(names = {
			"--no-good-findings" }, description = "Disable output of \"positive\" findings which indicate correct implementations", showDefaultValue = CommandLine.Help.Visibility.ON_DEMAND)
	private boolean disableGoodFindings;

	@Option(names = {
			"--enable-python-support" }, description = "Enables the experimental Python support. Additional files need to be placed in certain locations. Please follow the CPG README.")
	private boolean enablePython;

	@Option(names = {
			"--enable-go-support" }, description = "Enables the experimental Go support. Additional files need to be placed in certain locations. Please follow the CPG README.")
	private boolean enableGo;

	public static void main(String... args) {
		int exitCode = new CommandLine(new Main()).execute(args);
		System.exit(exitCode);
	}

	@Override
	public Integer call() throws Exception {
		Instant start = Instant.now();

		if (analysisMode.tsMode == null) {
			analysisMode.tsMode = TypestateMode.NFA;
		}

		// we need to force load includes for unity builds, otherwise nothing will be parsed
		if (useUnityBuild) {
			translationSettings.analyzeIncludes = true;
		}

		var config = ServerConfiguration.builder()
				.launchLsp(executionMode.lsp)
				.launchConsole(executionMode.tui)
				.typestateAnalysis(analysisMode.tsMode)
				.disableGoodFindings(disableGoodFindings)
				.analyzeIncludes(translationSettings.analyzeIncludes)
				.includePath(translationSettings.includesPath)
				.useUnityBuild(useUnityBuild)
				.markFiles(Arrays.stream(markFolderNames).map(File::getAbsolutePath).toArray(String[]::new));

		if (enablePython) {
			config.registerLanguage(PythonLanguageFrontend.class, PythonLanguageFrontend.PY_EXTENSIONS);
		}

		if (enableGo) {
			config.registerLanguage(GoLanguageFrontend.class, GoLanguageFrontend.GOLANG_EXTENSIONS);
		}

		AnalysisServer server = AnalysisServer.builder()
				.config(config
						.build())
				.build();

		server.start();
		log.info("Analysis server started in {} in ms.", Duration.between(start, Instant.now()).toMillis());

		if (!executionMode.lsp && analysisInput != null) {
			log.info("Analyzing {}", analysisInput);
			AnalysisContext ctx = server.analyze(analysisInput.getAbsolutePath())
					.get(timeout, TimeUnit.MINUTES);

			var findings = ctx.getFindings();

			writeFindings(findings);

			if (executionMode.cli) {
				// Return code based on the existence of violations
				return findings.stream().anyMatch(Finding::isProblem) ? 1 : 0;
			}
		} else if (executionMode.lsp) {
			// Block main thread. Work is done in
			Thread.currentThread().join();
		}

		return 0;
	}

	private void writeFindings(Set<Finding> findings) {
		// Option to generate legacy output
		String output = null;
		SarifInstantiator si = new SarifInstantiator();
		if (!sarifOutput) {
			var mapper = new ObjectMapper();
			try {
				output = mapper.writeValueAsString(findings);
			}
			catch (JsonProcessingException e) {
				log.error("Could not serialize findings: {}", e.getMessage());
			}
		} else {
			si.pushRun(findings);
			output = si.toString();
		}

		// Whether to write in file or on stdout
		if (outputFile.equals("-")) {
			System.out.println(output);
		} else {
<<<<<<< HEAD
			try (PrintWriter out = new PrintWriter(outputFile)) {
				out.println(output);
			}
			catch (FileNotFoundException e) {
				System.out.println(e.getMessage());
			}
=======
			if (!sarifOutput) {
				try (PrintWriter out = new PrintWriter(outputFile)) {
					out.println(output);
				}
				catch (FileNotFoundException e) {
					System.out.println(e.getMessage());
				}
			} else
				si.generateOutput(new File(outputFile));
>>>>>>> 802d59d8
		}
	}
}

/**
 * Codyze runs in any of three modes:
 * <p>
 * CLI: Non-interactive command line client. Accepts arguments from command line and runs analysis.
 * <p>
 * LSP: Bind to stdout as a server for Language Server Protocol (LSP). This mode is for IDE support.
 * <p>
 * TUI: The text based user interface (TUI) is an interactive console that allows exploring the analyzed source code by manual queries.
 */
class ExecutionMode {
	@Option(names = "-c", required = true, description = "Start in command line mode.")
	boolean cli;
	@Option(names = "-l", required = true, description = "Start in language server protocol (LSP) mode.")
	boolean lsp;
	@Option(names = "-t", required = true, description = "Start interactive console (Text-based User Interface).")
	boolean tui;
}

class AnalysisMode {

	@Option(names = "--typestate", paramLabel = "<NFA|WPDS>", defaultValue = "NFA", type = TypestateMode.class, description = "Typestate analysis mode\nNFA:  Non-deterministic finite automaton (faster, intraprocedural)\nWPDS: Weighted pushdown system (slower, interprocedural)")
	//@CommandLine.ArgGroup(exclusive = true, multiplicity = "1", heading = "Typestate Analysis\n")
	protected TypestateMode tsMode = TypestateMode.NFA;
}

class TranslationSettings {
	@Option(names = {
			"--analyze-includes" }, description = "Enables parsing of include files. By default, if --includes are given, the parser will resolve symbols/templates from these include, but not load their parse tree. This will enforced to true, if unity builds are used.")
	protected boolean analyzeIncludes = false;

	@Option(names = { "--includes" }, description = "Path(s) containing include files. Path must be separated by : (Mac/Linux) or ; (Windows)", split = ":|;")
	protected File[] includesPath;
}

class ManifestVersionProvider implements CommandLine.IVersionProvider {

	// adapted example from https://github.com/remkop/picocli/blob/master/picocli-examples/src/main/java/picocli/examples/VersionProviderDemo2.java
	@Override
	public String[] getVersion() throws Exception {
		Enumeration<URL> resources = CommandLine.class.getClassLoader().getResources("META-INF/MANIFEST.MF");
		while (resources.hasMoreElements()) {
			URL url = resources.nextElement();
			try {
				Manifest manifest = new Manifest(url.openStream());
				if (isApplicableManifest(manifest)) {
					Attributes attr = manifest.getMainAttributes();
					return new String[] { get(attr, "Implementation-Version").toString() };
				}
			}
			catch (IOException ex) {
				return new String[] { "Unable to read from " + url + ": " + ex };
			}
		}
		return new String[] { "Unable to find manifest file." };
	}

	private boolean isApplicableManifest(Manifest manifest) {
		Attributes attributes = manifest.getMainAttributes();
		return "codyze".equals(get(attributes, "Implementation-Title"));
	}

	private static Object get(Attributes attributes, String key) {
		return attributes.get(new Attributes.Name(key));
	}
}<|MERGE_RESOLUTION|>--- conflicted
+++ resolved
@@ -161,14 +161,6 @@
 		if (outputFile.equals("-")) {
 			System.out.println(output);
 		} else {
-<<<<<<< HEAD
-			try (PrintWriter out = new PrintWriter(outputFile)) {
-				out.println(output);
-			}
-			catch (FileNotFoundException e) {
-				System.out.println(e.getMessage());
-			}
-=======
 			if (!sarifOutput) {
 				try (PrintWriter out = new PrintWriter(outputFile)) {
 					out.println(output);
@@ -176,9 +168,9 @@
 				catch (FileNotFoundException e) {
 					System.out.println(e.getMessage());
 				}
-			} else
+			} else {
 				si.generateOutput(new File(outputFile));
->>>>>>> 802d59d8
+			}
 		}
 	}
 }
