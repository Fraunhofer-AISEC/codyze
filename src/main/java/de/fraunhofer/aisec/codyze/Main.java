
package de.fraunhofer.aisec.codyze;

import com.fasterxml.jackson.core.JsonProcessingException;
import com.fasterxml.jackson.databind.ObjectMapper;
import de.fraunhofer.aisec.codyze.analysis.*;
import de.fraunhofer.aisec.codyze.sarif.SarifInstantiator;
import de.fraunhofer.aisec.cpg.frontends.golang.GoLanguageFrontend;
import de.fraunhofer.aisec.cpg.frontends.python.PythonLanguageFrontend;
import org.slf4j.Logger;
import org.slf4j.LoggerFactory;
import picocli.CommandLine;
import picocli.CommandLine.Command;
import picocli.CommandLine.Option;

import java.io.*;
import java.net.URL;
import java.time.Duration;
import java.time.Instant;
import java.util.Arrays;
import java.util.Enumeration;
import java.util.Set;
import java.util.concurrent.Callable;
import java.util.concurrent.TimeUnit;
import java.util.jar.Attributes;
import java.util.jar.Manifest;

/**
 * Start point of the standalone analysis server.
 */
@SuppressWarnings("java:S106")
@Command(name = "codyze", mixinStandardHelpOptions = true, versionProvider = ManifestVersionProvider.class, description = "Codyze finds security flaws in source code", sortOptions = false, usageHelpWidth = 100)
public class Main implements Callable<Integer> {
	private static final Logger log = LoggerFactory.getLogger(Main.class);

	@CommandLine.ArgGroup(exclusive = true, multiplicity = "1", heading = "Execution mode\n")
	private ExecutionMode executionMode;

	@CommandLine.ArgGroup(exclusive = false, heading = "Analysis settings\n")
	private final AnalysisMode analysisMode = new AnalysisMode();

	@CommandLine.ArgGroup(exclusive = false, heading = "Translation settings\n")
	private final TranslationSettings translationSettings = new TranslationSettings();

	@Option(names = { "-s", "--source" }, paramLabel = "<path>", description = "Source file or folder to analyze.")
	private File analysisInput;

	@Option(names = { "-m",
			"--mark" }, paramLabel = "<path>", description = "Loads MARK policy files", defaultValue = "./", showDefaultValue = CommandLine.Help.Visibility.ON_DEMAND, split = ",")
	private File[] markFolderNames;

	@Option(names = { "-o",
			"--output" }, paramLabel = "<file>", description = "Write results to file. Use - for stdout.", defaultValue = "findings.sarif", showDefaultValue = CommandLine.Help.Visibility.ON_DEMAND)
	private String outputFile;

	@Option(names = { "--sarif" }, description = "Enables the SARIF output.")
	private boolean sarifOutput;

	@Option(names = {
			"--timeout" }, paramLabel = "<minutes>", description = "Terminate analysis after timeout", defaultValue = "120", showDefaultValue = CommandLine.Help.Visibility.ALWAYS)
	private long timeout;

	@Option(names = {
			"--no-good-findings" }, description = "Disable output of \"positive\" findings which indicate correct implementations", showDefaultValue = CommandLine.Help.Visibility.ON_DEMAND)
	private boolean disableGoodFindings;

	@Option(names = {
			"--enable-python-support" }, description = "Enables the experimental Python support. Additional files need to be placed in certain locations. Please follow the CPG README.")
	private boolean enablePython;

	@Option(names = {
			"--enable-go-support" }, description = "Enables the experimental Go support. Additional files need to be placed in certain locations. Please follow the CPG README.")
	private boolean enableGo;

	public static void main(String... args) {
		int exitCode = new CommandLine(new Main()).execute(args);
		System.exit(exitCode);
	}

	@Override
	public Integer call() throws Exception {
		Instant start = Instant.now();

		if (analysisMode.tsMode == null) {
			analysisMode.tsMode = TypestateMode.NFA;
		}

		var config = ServerConfiguration.builder()
				.launchLsp(executionMode.lsp)
				.launchConsole(executionMode.tui)
				.typestateAnalysis(analysisMode.tsMode)
				.disableGoodFindings(disableGoodFindings)
				.analyzeIncludes(translationSettings.analyzeIncludes)
				.includePath(translationSettings.includesPath)
				.markFiles(Arrays.stream(markFolderNames).map(File::getAbsolutePath).toArray(String[]::new));

		if (enablePython) {
			config.registerLanguage(PythonLanguageFrontend.class, PythonLanguageFrontend.PY_EXTENSIONS);
		}

		if (enableGo) {
			config.registerLanguage(GoLanguageFrontend.class, GoLanguageFrontend.GOLANG_EXTENSIONS);
		}

		AnalysisServer server = AnalysisServer.builder()
				.config(config
						.build())
				.build();

		server.start();
		log.info("Analysis server started in {} in ms.", Duration.between(start, Instant.now()).toMillis());

		if (!executionMode.lsp && analysisInput != null) {
			log.info("Analyzing {}", analysisInput);
			AnalysisContext ctx = server.analyze(analysisInput.getAbsolutePath())
					.get(timeout, TimeUnit.MINUTES);

			var findings = ctx.getFindings();

			writeFindings(findings);

			if (executionMode.cli) {
				// Return code based on the existence of violations
				return findings.stream().anyMatch(Finding::isProblem) ? 1 : 0;
			}
		} else if (executionMode.lsp) {
			// Block main thread. Work is done in
			Thread.currentThread().join();
		}

		return 0;
	}

	private void writeFindings(Set<Finding> findings) {
		// Option to generate legacy output
		String output = null;
		SarifInstantiator si = new SarifInstantiator();
		if (!sarifOutput) {
			var mapper = new ObjectMapper();
			try {
				output = mapper.writeValueAsString(findings);
			}
			catch (JsonProcessingException e) {
				log.error("Could not serialize findings: {}", e.getMessage());
			}
		} else {
			si.pushRun(findings);
			output = si.toString();
		}

		// Whether to write in file or on stdout
		if (outputFile.equals("-")) {
			System.out.println(output);
		} else {
<<<<<<< HEAD
			try (PrintWriter out = new PrintWriter(outputFile)) {
				out.println(output);
			}
			catch (FileNotFoundException e) {
				System.out.println(e.getMessage());
			}
=======
			if (!sarifOutput) {
				try (PrintWriter out = new PrintWriter(outputFile)) {
					out.println(output);
				}
				catch (FileNotFoundException e) {
					System.out.println(e.getMessage());
				}
			} else
				si.generateOutput(new File(outputFile));
>>>>>>> 802d59d8
		}
	}
}

/**
 * Codyze runs in any of three modes:
 * <p>
 * CLI: Non-interactive command line client. Accepts arguments from command line and runs analysis.
 * <p>
 * LSP: Bind to stdout as a server for Language Server Protocol (LSP). This mode is for IDE support.
 * <p>
 * TUI: The text based user interface (TUI) is an interactive console that allows exploring the analyzed source code by manual queries.
 */
class ExecutionMode {
	@Option(names = "-c", required = true, description = "Start in command line mode.")
	boolean cli;
	@Option(names = "-l", required = true, description = "Start in language server protocol (LSP) mode.")
	boolean lsp;
	@Option(names = "-t", required = true, description = "Start interactive console (Text-based User Interface).")
	boolean tui;
}

class AnalysisMode {

	@Option(names = "--typestate", paramLabel = "<NFA|WPDS>", defaultValue = "NFA", type = TypestateMode.class, description = "Typestate analysis mode\nNFA:  Non-deterministic finite automaton (faster, intraprocedural)\nWPDS: Weighted pushdown system (slower, interprocedural)")
	//@CommandLine.ArgGroup(exclusive = true, multiplicity = "1", heading = "Typestate Analysis\n")
	protected TypestateMode tsMode = TypestateMode.NFA;
}

class TranslationSettings {
	@Option(names = {
			"--analyze-includes" }, description = "Enables parsing of include files. By default, if --includes are given, the parser will resolve symbols/templates from these include, but not load their parse tree.")
	protected boolean analyzeIncludes = false;

	@Option(names = { "--includes" }, description = "Path(s) containing include files. Path must be separated by : (Mac/Linux) or ; (Windows)", split = ":|;")
	protected File[] includesPath;
}

class ManifestVersionProvider implements CommandLine.IVersionProvider {

	// adapted example from https://github.com/remkop/picocli/blob/master/picocli-examples/src/main/java/picocli/examples/VersionProviderDemo2.java
	@Override
	public String[] getVersion() throws Exception {
		Enumeration<URL> resources = CommandLine.class.getClassLoader().getResources("META-INF/MANIFEST.MF");
		while (resources.hasMoreElements()) {
			URL url = resources.nextElement();
			try {
				Manifest manifest = new Manifest(url.openStream());
				if (isApplicableManifest(manifest)) {
					Attributes attr = manifest.getMainAttributes();
					return new String[] { get(attr, "Implementation-Version").toString() };
				}
			}
			catch (IOException ex) {
				return new String[] { "Unable to read from " + url + ": " + ex };
			}
		}
		return new String[] { "Unable to find manifest file." };
	}

	private boolean isApplicableManifest(Manifest manifest) {
		Attributes attributes = manifest.getMainAttributes();
		return "codyze".equals(get(attributes, "Implementation-Title"));
	}

	private static Object get(Attributes attributes, String key) {
		return attributes.get(new Attributes.Name(key));
	}
}<|MERGE_RESOLUTION|>--- conflicted
+++ resolved
@@ -13,23 +13,21 @@
 import picocli.CommandLine.Command;
 import picocli.CommandLine.Option;
 
-import java.io.*;
-import java.net.URL;
+import java.io.File;
+import java.io.FileNotFoundException;
+import java.io.PrintWriter;
 import java.time.Duration;
 import java.time.Instant;
 import java.util.Arrays;
-import java.util.Enumeration;
 import java.util.Set;
 import java.util.concurrent.Callable;
 import java.util.concurrent.TimeUnit;
-import java.util.jar.Attributes;
-import java.util.jar.Manifest;
 
 /**
  * Start point of the standalone analysis server.
  */
 @SuppressWarnings("java:S106")
-@Command(name = "codyze", mixinStandardHelpOptions = true, versionProvider = ManifestVersionProvider.class, description = "Codyze finds security flaws in source code", sortOptions = false, usageHelpWidth = 100)
+@Command(name = "codyze", mixinStandardHelpOptions = true, version = "2.0.0-beta1", description = "Codyze finds security flaws in source code", sortOptions = false, usageHelpWidth = 100)
 public class Main implements Callable<Integer> {
 	private static final Logger log = LoggerFactory.getLogger(Main.class);
 
@@ -44,6 +42,9 @@
 
 	@Option(names = { "-s", "--source" }, paramLabel = "<path>", description = "Source file or folder to analyze.")
 	private File analysisInput;
+
+	@Option(names = { "--unity" }, description = "Enables unity builds (C++ only) for files in the path")
+	private boolean useUnityBuild = false;
 
 	@Option(names = { "-m",
 			"--mark" }, paramLabel = "<path>", description = "Loads MARK policy files", defaultValue = "./", showDefaultValue = CommandLine.Help.Visibility.ON_DEMAND, split = ",")
@@ -83,6 +84,11 @@
 
 		if (analysisMode.tsMode == null) {
 			analysisMode.tsMode = TypestateMode.NFA;
+		}
+
+		// we need to force load includes for unity builds, otherwise nothing will be parsed
+		if (useUnityBuild) {
+			translationSettings.analyzeIncludes = true;
 		}
 
 		var config = ServerConfiguration.builder()
@@ -92,6 +98,7 @@
 				.disableGoodFindings(disableGoodFindings)
 				.analyzeIncludes(translationSettings.analyzeIncludes)
 				.includePath(translationSettings.includesPath)
+				.useUnityBuild(useUnityBuild)
 				.markFiles(Arrays.stream(markFolderNames).map(File::getAbsolutePath).toArray(String[]::new));
 
 		if (enablePython) {
@@ -152,14 +159,6 @@
 		if (outputFile.equals("-")) {
 			System.out.println(output);
 		} else {
-<<<<<<< HEAD
-			try (PrintWriter out = new PrintWriter(outputFile)) {
-				out.println(output);
-			}
-			catch (FileNotFoundException e) {
-				System.out.println(e.getMessage());
-			}
-=======
 			if (!sarifOutput) {
 				try (PrintWriter out = new PrintWriter(outputFile)) {
 					out.println(output);
@@ -169,7 +168,6 @@
 				}
 			} else
 				si.generateOutput(new File(outputFile));
->>>>>>> 802d59d8
 		}
 	}
 }
@@ -201,41 +199,9 @@
 
 class TranslationSettings {
 	@Option(names = {
-			"--analyze-includes" }, description = "Enables parsing of include files. By default, if --includes are given, the parser will resolve symbols/templates from these include, but not load their parse tree.")
+			"--analyze-includes" }, description = "Enables parsing of include files. By default, if --includes are given, the parser will resolve symbols/templates from these include, but not load their parse tree. This will enforced to true, if unity builds are used.")
 	protected boolean analyzeIncludes = false;
 
 	@Option(names = { "--includes" }, description = "Path(s) containing include files. Path must be separated by : (Mac/Linux) or ; (Windows)", split = ":|;")
 	protected File[] includesPath;
-}
-
-class ManifestVersionProvider implements CommandLine.IVersionProvider {
-
-	// adapted example from https://github.com/remkop/picocli/blob/master/picocli-examples/src/main/java/picocli/examples/VersionProviderDemo2.java
-	@Override
-	public String[] getVersion() throws Exception {
-		Enumeration<URL> resources = CommandLine.class.getClassLoader().getResources("META-INF/MANIFEST.MF");
-		while (resources.hasMoreElements()) {
-			URL url = resources.nextElement();
-			try {
-				Manifest manifest = new Manifest(url.openStream());
-				if (isApplicableManifest(manifest)) {
-					Attributes attr = manifest.getMainAttributes();
-					return new String[] { get(attr, "Implementation-Version").toString() };
-				}
-			}
-			catch (IOException ex) {
-				return new String[] { "Unable to read from " + url + ": " + ex };
-			}
-		}
-		return new String[] { "Unable to find manifest file." };
-	}
-
-	private boolean isApplicableManifest(Manifest manifest) {
-		Attributes attributes = manifest.getMainAttributes();
-		return "codyze".equals(get(attributes, "Implementation-Title"));
-	}
-
-	private static Object get(Attributes attributes, String key) {
-		return attributes.get(new Attributes.Name(key));
-	}
 }