package de.fraunhofer.aisec.codyze.config

import com.fasterxml.jackson.annotation.JsonAutoDetect
import com.fasterxml.jackson.annotation.JsonIgnore
import com.fasterxml.jackson.annotation.JsonProperty
import com.fasterxml.jackson.core.JsonParser
import com.fasterxml.jackson.databind.DeserializationFeature
import com.fasterxml.jackson.databind.MapperFeature
import com.fasterxml.jackson.databind.PropertyNamingStrategies
import com.fasterxml.jackson.databind.exc.UnrecognizedPropertyException
import com.fasterxml.jackson.dataformat.yaml.YAMLMapper
import de.fraunhofer.aisec.codyze.analysis.ServerConfiguration
import de.fraunhofer.aisec.cpg.TranslationConfiguration
import de.fraunhofer.aisec.cpg.frontends.LanguageFrontend
import de.fraunhofer.aisec.cpg.passes.EdgeCachePass
import de.fraunhofer.aisec.cpg.passes.IdentifierPass
import java.io.File
import java.io.FileNotFoundException
import java.io.IOException
import org.slf4j.LoggerFactory
import picocli.CommandLine

@JsonAutoDetect(fieldVisibility = JsonAutoDetect.Visibility.ANY)
class Configuration {

    @JsonIgnore
    @CommandLine.ArgGroup(exclusive = true, multiplicity = "1", heading = "Execution Mode\n")
    val executionMode: ExecutionMode = ExecutionMode()

    @CommandLine.Option(
        names = ["-s", "--source"],
        paramLabel = "<path>",
        description = ["Source file or folder to analyze."]
    )
    var source: File? = null

    // TODO output standard stdout?
    @CommandLine.Option(
        names = ["-o", "--output"],
        paramLabel = "<file>",
        description = ["Write results to file. Use - for stdout.\n\t(Default: \${DEFAULT-VALUE})"]
    )
    var output = "findings.sarif"

    @CommandLine.Option(
        names = ["--timeout"],
        paramLabel = "<minutes>",
        description = ["Terminate analysis after timeout.\n\t(Default: \${DEFAULT-VALUE})"]
    )
    var timeout = 120L

    @JsonProperty("sarif")
    @CommandLine.Option(
        names = ["--sarif"],
        description = ["Enables the SARIF output."],
        fallbackValue = "true"
    )
    var sarifOutput: Boolean = false

    private var codyze = CodyzeConfiguration()
    private var cpg = CpgConfiguration()

    constructor()

    constructor(codyzeConfiguration: CodyzeConfiguration, cpgConfiguration: CpgConfiguration) {
        this.codyze = codyzeConfiguration
        this.cpg = cpgConfiguration
    }

    // Parse CLI arguments into config class
    private fun parseCLI(vararg args: String?) {

        CommandLine(this)
            // Added as Mixin so the already initialized objects are used instead of new ones
            // created
            .addMixin("codyze", codyze)
            .addMixin("cpg", cpg)
            .addMixin("analysis", codyze.analysis)
            .addMixin("translation", cpg.translation)
            .setCaseInsensitiveEnumValuesAllowed(true)
            // setUnmatchedArgumentsAllowed is true because both classes don't have the config path
            // option which would result in exceptions, side effect is that all unknown options are
            // ignored
            .setUnmatchedArgumentsAllowed(true)
            .parseArgs(*args)
    }

    /**
     * Builds ServerConfiguration object with available configurations
     *
     * @return ServerConfiguration
     */
    fun buildServerConfiguration(): ServerConfiguration {
        return ServerConfiguration.builder()
            .launchLsp(executionMode.isLsp)
            .launchConsole(executionMode.isTui)
            .typestateAnalysis(codyze.analysis.tsMode)
            .disableGoodFindings(
                if (codyze.pedantic) {
                    false
                } else {
                    codyze.noGoodFindings
                }
<<<<<<< HEAD
            )
            .markFiles(*codyze.mark.map { m -> m.absolutePath }.toTypedArray())
            .build()
=======

            if (pythonFrontendClazz != null) {
                @Suppress("UNCHECKED_CAST")
                val extensions =
                    pythonFrontendClazz
                        .fields
                        .find { f -> f.name.endsWith("_EXTENSIONS") }
                        ?.get(null) as
                        List<String>

                config.registerLanguage(pythonFrontendClazz, extensions)
            }
        }
        if (cpg.additionalLanguages.contains(Language.GO) || cpg.enableGo) {
            val golangFrontendClazz =
                try {
                    @Suppress("UNCHECKED_CAST")
                    Class.forName(Language.GO.frontendClassName) as Class<LanguageFrontend>
                } catch (e: Throwable) {
                    log.warn("Unable to initialize Golang frontend for CPG")
                    null
                }
            if (golangFrontendClazz != null) {
                @Suppress("UNCHECKED_CAST")
                val extensions =
                    golangFrontendClazz
                        .fields
                        .find { f -> f.name.endsWith("_EXTENSIONS") }
                        ?.get(null) as
                        List<String>

                config.registerLanguage(golangFrontendClazz, extensions)
            }
        }

        if (!codyze.pedantic) {
            val disabledRulesMap = mutableMapOf<String, DisabledMarkRulesValue>()
            for (mName in codyze.disabledMarkRules) {
                val index = mName.lastIndexOf('.')
                val packageName = mName.subSequence(0, index).toString()
                val markName = mName.subSequence(index + 1, mName.length).toString()
                if (markName.isNotEmpty()) {
                    disabledRulesMap.putIfAbsent(packageName, DisabledMarkRulesValue())
                    if (markName == "*")
                        disabledRulesMap.getValue(packageName).isDisablePackage = true
                    else disabledRulesMap[packageName]?.disabledMarkRuleNames?.add(markName)
                } else
                    log.warn(
                        "Error while parsing disabled-mark-rules: \'$mName\' is not a valid name for a mark rule. Continue parsing disabled-mark-rules"
                    )
            }
            config.disableMark(disabledRulesMap)
        }

        return config.build()
>>>>>>> 3dfd8b01
    }

    /**
     * Builds TranslationConfiguration object with available configurations
     *
     * @return TranslationConfiguration
     */
    fun buildTranslationConfiguration(vararg sources: File): TranslationConfiguration {
        val translationConfig =
            TranslationConfiguration.builder()
                .debugParser(!executionMode.isLsp)
                .failOnError(false)
                .codeInNodes(true)
                // we need to force load includes for unity builds, otherwise nothing will be parsed
                .loadIncludes(cpg.translation.analyzeIncludes || cpg.useUnityBuild)
                .useUnityBuild(cpg.useUnityBuild)
                .defaultPasses()
                .defaultLanguages()
                .registerPass(IdentifierPass())
                .registerPass(EdgeCachePass())
                .sourceLocations(*sources)
        if (cpg.additionalLanguages.contains(Language.PYTHON) || cpg.enablePython) {
            val pythonFrontendClazz =
                try {
                    @Suppress("UNCHECKED_CAST")
                    Class.forName(Language.PYTHON.frontendClassName) as Class<LanguageFrontend>
                } catch (e: Throwable) {
                    log.warn("Unable to initialize Python frontend for CPG")
                    null
                }

            if (pythonFrontendClazz != null) {
                @Suppress("UNCHECKED_CAST")
                val extensions =
                    pythonFrontendClazz
                        .fields
                        .find { f -> f.name.endsWith("_EXTENSIONS") }
                        ?.get(null) as
                        List<String>

                translationConfig.registerLanguage(pythonFrontendClazz, extensions)
            }
        }
        if (cpg.additionalLanguages.contains(Language.GO) || cpg.enableGo) {
            val golangFrontendClazz =
                try {
                    @Suppress("UNCHECKED_CAST")
                    Class.forName(Language.GO.frontendClassName) as Class<LanguageFrontend>
                } catch (e: Throwable) {
                    log.warn("Unable to initialize Golang frontend for CPG")
                    null
                }
            if (golangFrontendClazz != null) {
                @Suppress("UNCHECKED_CAST")
                val extensions =
                    golangFrontendClazz
                        .fields
                        .find { f -> f.name.endsWith("_EXTENSIONS") }
                        ?.get(null) as
                        List<String>

                translationConfig.registerLanguage(golangFrontendClazz, extensions)
            }
        }
        for (file in cpg.translation.includes) translationConfig.includePath(file.absolutePath)
        return translationConfig.build()
    }

    companion object {
        private val log = LoggerFactory.getLogger(Configuration::class.java)

        /**
         * Initializes a new Configuration object populated with the configurations specified in the
         * configFile and in the CLI args
         *
         * @param configFile a yaml file with configurations for codyze
         * @param args CLI arguments
         * @return the new Configuration object
         */
        @JvmStatic
        fun initConfig(configFile: File?, vararg args: String?): Configuration {
            val config: Configuration =
                if (configFile != null) parseFile(configFile) else Configuration()
            config.parseCLI(*args)
            return config
        }

        // parse yaml configuration file with jackson
        private fun parseFile(configFile: File): Configuration {
            val mapper =
                YAMLMapper.builder().enable(MapperFeature.ACCEPT_CASE_INSENSITIVE_ENUMS).build()
            mapper.enable(JsonParser.Feature.IGNORE_UNDEFINED)
            mapper.enable(DeserializationFeature.READ_UNKNOWN_ENUM_VALUES_AS_NULL)
            mapper.propertyNamingStrategy = PropertyNamingStrategies.KebabCaseStrategy()
            var config: Configuration? = null
            try {
                config = mapper.readValue(configFile, Configuration::class.java)
            } catch (e: UnrecognizedPropertyException) {
                printErrorMessage(
                    "Could not parse configuration file correctly because \"${e.propertyName}\" is not a valid argument name for ${e.path[0].fieldName} configurations."
                )
            } catch (e: FileNotFoundException) {
                printErrorMessage("File at ${configFile.absolutePath} not found.")
            } catch (e: IOException) {
                printErrorMessage(e.message)
            }
            return config ?: Configuration()
        }

        // print error message to log
        private fun printErrorMessage(msg: String?) {
            log.warn("{} Continue without configurations from file.", msg)
        }
    }
}<|MERGE_RESOLUTION|>--- conflicted
+++ resolved
@@ -9,6 +9,7 @@
 import com.fasterxml.jackson.databind.PropertyNamingStrategies
 import com.fasterxml.jackson.databind.exc.UnrecognizedPropertyException
 import com.fasterxml.jackson.dataformat.yaml.YAMLMapper
+import de.fraunhofer.aisec.codyze.analysis.AnalysisServer.builder
 import de.fraunhofer.aisec.codyze.analysis.ServerConfiguration
 import de.fraunhofer.aisec.cpg.TranslationConfiguration
 import de.fraunhofer.aisec.cpg.frontends.LanguageFrontend
@@ -91,55 +92,19 @@
      * @return ServerConfiguration
      */
     fun buildServerConfiguration(): ServerConfiguration {
-        return ServerConfiguration.builder()
-            .launchLsp(executionMode.isLsp)
-            .launchConsole(executionMode.isTui)
-            .typestateAnalysis(codyze.analysis.tsMode)
-            .disableGoodFindings(
-                if (codyze.pedantic) {
-                    false
-                } else {
-                    codyze.noGoodFindings
-                }
-<<<<<<< HEAD
-            )
-            .markFiles(*codyze.mark.map { m -> m.absolutePath }.toTypedArray())
-            .build()
-=======
-
-            if (pythonFrontendClazz != null) {
-                @Suppress("UNCHECKED_CAST")
-                val extensions =
-                    pythonFrontendClazz
-                        .fields
-                        .find { f -> f.name.endsWith("_EXTENSIONS") }
-                        ?.get(null) as
-                        List<String>
-
-                config.registerLanguage(pythonFrontendClazz, extensions)
-            }
-        }
-        if (cpg.additionalLanguages.contains(Language.GO) || cpg.enableGo) {
-            val golangFrontendClazz =
-                try {
-                    @Suppress("UNCHECKED_CAST")
-                    Class.forName(Language.GO.frontendClassName) as Class<LanguageFrontend>
-                } catch (e: Throwable) {
-                    log.warn("Unable to initialize Golang frontend for CPG")
-                    null
-                }
-            if (golangFrontendClazz != null) {
-                @Suppress("UNCHECKED_CAST")
-                val extensions =
-                    golangFrontendClazz
-                        .fields
-                        .find { f -> f.name.endsWith("_EXTENSIONS") }
-                        ?.get(null) as
-                        List<String>
-
-                config.registerLanguage(golangFrontendClazz, extensions)
-            }
-        }
+        val config =
+            ServerConfiguration.builder()
+                .launchLsp(executionMode.isLsp)
+                .launchConsole(executionMode.isTui)
+                .typestateAnalysis(codyze.analysis.tsMode)
+                .disableGoodFindings(
+                    if (codyze.pedantic) {
+                        false
+                    } else {
+                        codyze.noGoodFindings
+                    }
+                )
+                .markFiles(*codyze.mark.map { m -> m.absolutePath }.toTypedArray())
 
         if (!codyze.pedantic) {
             val disabledRulesMap = mutableMapOf<String, DisabledMarkRulesValue>()
@@ -161,7 +126,6 @@
         }
 
         return config.build()
->>>>>>> 3dfd8b01
     }
 
     /**
