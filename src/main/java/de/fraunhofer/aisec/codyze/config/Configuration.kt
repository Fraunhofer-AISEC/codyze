--- conflicted
+++ resolved
@@ -45,17 +45,7 @@
      * @return ServerConfiguration
      */
     fun buildServerConfiguration(): ServerConfiguration {
-<<<<<<< HEAD
         return ServerConfiguration.builder()
-            .launchLsp(codyze.executionMode.isLsp)
-            .launchConsole(codyze.executionMode.isTui)
-            .typestateAnalysis(codyze.analysis.tsMode)
-            .disableGoodFindings(codyze.noGoodFindings)
-            .markFiles(*codyze.mark.map { m -> m.absolutePath }.toTypedArray())
-            .build()
-=======
-        val config =
-            ServerConfiguration.builder()
                 .launchLsp(codyze.executionMode.isLsp)
                 .launchConsole(codyze.executionMode.isTui)
                 .typestateAnalysis(codyze.analysis.tsMode)
@@ -67,55 +57,7 @@
                     }
                 )
                 .markFiles(*codyze.mark.map { m -> m.absolutePath }.toTypedArray())
-                // TODO: remove all cpg config and replace with TranslationConfiguration
-                .analyzeIncludes(cpg.translation.analyzeIncludes)
-                .includePath(cpg.translation.includes)
-                .useUnityBuild(cpg.useUnityBuild)
-        if (cpg.additionalLanguages.contains(Language.PYTHON) || cpg.enablePython) {
-            val pythonFrontendClazz =
-                try {
-                    @Suppress("UNCHECKED_CAST")
-                    Class.forName(Language.PYTHON.frontendClassName) as Class<LanguageFrontend>
-                } catch (e: Throwable) {
-                    log.warn("Unable to initialize Python frontend for CPG")
-                    null
-                }
-
-            if (pythonFrontendClazz != null) {
-                @Suppress("UNCHECKED_CAST")
-                val extensions =
-                    pythonFrontendClazz
-                        .fields
-                        .find { f -> f.name.endsWith("_EXTENSIONS") }
-                        ?.get(null) as
-                        List<String>
-
-                config.registerLanguage(pythonFrontendClazz, extensions)
-            }
-        }
-        if (cpg.additionalLanguages.contains(Language.GO) || cpg.enableGo) {
-            val golangFrontendClazz =
-                try {
-                    @Suppress("UNCHECKED_CAST")
-                    Class.forName(Language.GO.frontendClassName) as Class<LanguageFrontend>
-                } catch (e: Throwable) {
-                    log.warn("Unable to initialize Golang frontend for CPG")
-                    null
-                }
-            if (golangFrontendClazz != null) {
-                @Suppress("UNCHECKED_CAST")
-                val extensions =
-                    golangFrontendClazz
-                        .fields
-                        .find { f -> f.name.endsWith("_EXTENSIONS") }
-                        ?.get(null) as
-                        List<String>
-
-                config.registerLanguage(golangFrontendClazz, extensions)
-            }
-        }
-        return config.build()
->>>>>>> 9496d429
+                .build()
     }
 
     /**
@@ -123,15 +65,7 @@
      *
      * @return TranslationConfiguration
      */
-<<<<<<< HEAD
-    @ExperimentalGolang
-    @ExperimentalPython
     fun buildTranslationConfiguration(vararg sources: File): TranslationConfiguration {
-=======
-    fun buildTranslationConfiguration(): TranslationConfiguration {
-        val files: MutableList<File> = ArrayList()
-        files.add(File(codyze.source!!.absolutePath))
->>>>>>> 9496d429
         val translationConfig =
             TranslationConfiguration.builder()
                 .debugParser(true)
