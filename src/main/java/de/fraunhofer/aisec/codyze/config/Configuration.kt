--- conflicted
+++ resolved
@@ -1,12 +1,9 @@
 package de.fraunhofer.aisec.codyze.config
 
-<<<<<<< HEAD
 import com.fasterxml.jackson.annotation.JsonAutoDetect
 import com.fasterxml.jackson.annotation.JsonIgnore
 import com.fasterxml.jackson.annotation.JsonProperty
-=======
 import com.fasterxml.jackson.core.JsonLocation
->>>>>>> 07f7c96c
 import com.fasterxml.jackson.core.JsonParser
 import com.fasterxml.jackson.databind.DeserializationFeature
 import com.fasterxml.jackson.databind.MapperFeature
@@ -110,34 +107,6 @@
                     }
                 )
                 .markFiles(*codyze.mark.map { m -> m.absolutePath }.toTypedArray())
-<<<<<<< HEAD
-=======
-                // TODO: remove all cpg config and replace with TranslationConfiguration
-                // we need to force load includes for unity builds, otherwise nothing will be parsed
-                .analyzeIncludes(cpg.translation.analyzeIncludes || cpg.useUnityBuild)
-                .includePath(cpg.translation.includes)
-                .useUnityBuild(cpg.useUnityBuild)
-
-        for (l in cpg.additionalLanguages) {
-            val frontendClazz =
-                try {
-                    @Suppress("UNCHECKED_CAST")
-                    Class.forName(l.frontendClassName) as Class<LanguageFrontend>
-                } catch (e: Throwable) {
-                    log.warn("Unable to initialize {} frontend for CPG", l.name)
-                    null
-                }
-
-            if (frontendClazz != null) {
-                @Suppress("UNCHECKED_CAST")
-                val extensions =
-                    frontendClazz.fields.find { f -> f.name.endsWith("_EXTENSIONS") }?.get(null) as
-                        List<String>
-
-                config.registerLanguage(frontendClazz, extensions)
-            }
-        }
->>>>>>> 07f7c96c
 
         if (!codyze.pedantic) {
             val disabledRulesMap = mutableMapOf<String, DisabledMarkRulesValue>()
@@ -169,15 +138,9 @@
     fun buildTranslationConfiguration(vararg sources: File): TranslationConfiguration {
         val translationConfig =
             TranslationConfiguration.builder()
-<<<<<<< HEAD
-                .debugParser(!executionMode.isLsp)
-                .failOnError(false)
-                .codeInNodes(true)
-=======
-                .debugParser(cpg.debugParser)
+                .debugParser(if (executionMode.isLsp) false else cpg.debugParser)
                 .failOnError(cpg.failOnError)
                 .codeInNodes(cpg.codeInNodes)
->>>>>>> 07f7c96c
                 // we need to force load includes for unity builds, otherwise nothing will be parsed
                 .loadIncludes(cpg.translation.analyzeIncludes || cpg.useUnityBuild)
                 .useUnityBuild(cpg.useUnityBuild)
@@ -186,22 +149,7 @@
                 .useParallelFrontends(cpg.useParallelFrontends)
                 .typeSystemActiveInFrontend(cpg.typeSystemInFrontend)
                 .defaultLanguages()
-<<<<<<< HEAD
-                .registerPass(IdentifierPass())
-                .registerPass(EdgeCachePass())
                 .sourceLocations(*sources)
-        if (cpg.additionalLanguages.contains(Language.PYTHON) || cpg.enablePython) {
-            val pythonFrontendClazz =
-                try {
-                    @Suppress("UNCHECKED_CAST")
-                    Class.forName(Language.PYTHON.frontendClassName) as Class<LanguageFrontend>
-                } catch (e: Throwable) {
-                    log.warn("Unable to initialize Python frontend for CPG")
-                    null
-                }
-=======
-                .sourceLocations(*files.toTypedArray())
->>>>>>> 07f7c96c
 
         for (file in cpg.translation.includes) {
             translationConfig.includePath(file.absolutePath)
@@ -253,11 +201,7 @@
                 translationConfig.registerLanguage(frontendClazz, extensions)
             }
         }
-<<<<<<< HEAD
-        for (file in cpg.translation.includes) translationConfig.includePath(file.absolutePath)
-=======
-
->>>>>>> 07f7c96c
+
         return translationConfig.build()
     }
 
@@ -291,15 +235,6 @@
             var config: Configuration? = null
             try {
                 config = mapper.readValue(configFile, Configuration::class.java)
-<<<<<<< HEAD
-            } catch (e: UnrecognizedPropertyException) {
-                printErrorMessage(
-                    "Could not parse configuration file correctly because \"${e.propertyName}\" is not a valid argument name for ${e.path[0].fieldName} configurations."
-                )
-            } catch (e: FileNotFoundException) {
-                printErrorMessage("File at ${configFile.absolutePath} not found.")
-=======
->>>>>>> 07f7c96c
             } catch (e: IOException) {
                 printErrorMessage(configFile.absolutePath, e.toString())
             }
