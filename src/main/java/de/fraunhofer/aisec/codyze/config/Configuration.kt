--- conflicted
+++ resolved
@@ -69,28 +69,6 @@
         this.cpg = cpgConfiguration
     }
 
-<<<<<<< HEAD
-=======
-    // Parse CLI arguments into config class
-    private fun parseCLI(vararg args: String?) {
-
-        CommandLine(this)
-            // Added as Mixin so the already initialized objects are used instead of new ones
-            // created
-            .addMixin("codyze", codyze)
-            .addMixin("cpg", cpg)
-            .addMixin("analysis", codyze.analysis)
-            .addMixin("translation", cpg.translation)
-            .registerConverter(Pass::class.java, PassTypeConverter())
-            .setCaseInsensitiveEnumValuesAllowed(true)
-            // setUnmatchedArgumentsAllowed is true because both classes don't have the config path
-            // option which would result in exceptions, side effect is that all unknown options are
-            // ignored
-            .setUnmatchedArgumentsAllowed(true)
-            .parseArgs(*args)
-    }
-
->>>>>>> 36102eff
     /**
      * Builds ServerConfiguration object with available configurations
      *
@@ -99,40 +77,14 @@
     fun buildServerConfiguration(): ServerConfiguration {
         this.normalize()
         val config =
-            ServerConfiguration.builder()
-                .launchLsp(executionMode.isLsp)
-                .launchConsole(executionMode.isTui)
-                .typestateAnalysis(codyze.analysis.tsMode)
-                .disableGoodFindings(codyze.noGoodFindings)
-                .markFiles(*codyze.mark.map { m -> m.absolutePath }.toTypedArray())
-<<<<<<< HEAD
-                .pedantic(codyze.pedantic)
-                // TODO: remove all cpg config and replace with TranslationConfiguration
-                .analyzeIncludes(cpg.translation.analyzeIncludes)
-                .includePath(cpg.translation.includes)
-                .useUnityBuild(cpg.useUnityBuild)
-
-        for (l in cpg.additionalLanguages) {
-            val frontendClazz =
-                try {
-                    @Suppress("UNCHECKED_CAST")
-                    Class.forName(l.frontendClassName) as Class<LanguageFrontend>
-                } catch (e: Throwable) {
-                    log.warn("Unable to initialize {} frontend for CPG", l.name)
-                    null
-                }
-
-            if (frontendClazz != null) {
-                @Suppress("UNCHECKED_CAST")
-                val extensions =
-                    frontendClazz.fields.find { f -> f.name.endsWith("_EXTENSIONS") }?.get(null) as
-                        List<String>
-
-                config.registerLanguage(frontendClazz, extensions)
-            }
-        }
-=======
->>>>>>> 36102eff
+                ServerConfiguration.builder()
+                        .launchLsp(executionMode.isLsp)
+                        .launchConsole(executionMode.isTui)
+                        .typestateAnalysis(codyze.analysis.tsMode)
+                        .disableGoodFindings(codyze.noGoodFindings)
+                        .markFiles(*codyze.mark.map { m -> m.absolutePath }.toTypedArray())
+                        .pedantic(codyze.pedantic)
+
 
         val disabledRulesMap = mutableMapOf<String, DisabledMarkRulesValue>()
         for (mName in codyze.disabledMarkRules) {
@@ -158,15 +110,8 @@
      *
      * @return TranslationConfiguration
      */
-<<<<<<< HEAD
-    fun buildTranslationConfiguration(): TranslationConfiguration {
+    fun buildTranslationConfiguration(vararg sources: File): TranslationConfiguration {
         this.normalize()
-
-        val files: MutableList<File> = ArrayList()
-        files.add(File(codyze.source!!.absolutePath))
-=======
-    fun buildTranslationConfiguration(vararg sources: File): TranslationConfiguration {
->>>>>>> 36102eff
         val translationConfig =
             TranslationConfiguration.builder()
                 .debugParser(if (executionMode.isLsp) false else cpg.debugParser)
@@ -245,7 +190,7 @@
         // we need to force load includes for unity builds, otherwise nothing will be parsed
         if (cpg.useUnityBuild) cpg.translation.analyzeIncludes = true
 
-        if (codyze.executionMode.isLsp) {
+        if (executionMode.isLsp) {
             // we don't want the parser to print to the terminal when in LSP mode
             cpg.debugParser = false
         }
@@ -257,6 +202,8 @@
         CommandLine(this)
             // Added as Mixin so the already initialized objects are used instead of new ones
             // created
+                .addMixin("codyze", codyze)
+                .addMixin("cpg", cpg)
             .addMixin("analysis", codyze.analysis)
             .addMixin("translation", cpg.translation)
             .registerConverter(Pass::class.java, PassTypeConverter())
