--- conflicted
+++ resolved
@@ -47,8 +47,62 @@
     var typeSystemInFrontend = true
 
     @Option(
-<<<<<<< HEAD
-=======
+        names = ["--debug-parser"],
+        description = ["Controls debug output generation for the cpg parser."],
+        fallbackValue = "true"
+    )
+    var debugParser = false
+
+    @Option(
+        names = ["--disable-cleanup"],
+        description =
+            [
+                "Switch off cleaning up TypeManager memory after the analysis. Set to true only for testing."],
+        fallbackValue = "true"
+    )
+    var disableCleanup = false
+
+    @Option(
+        names = ["--code-in-nodes"],
+        negatable = true,
+        description =
+            [
+                "Controls showing the code of a node as parameter in the node.\n\t(Default: \${DEFAULT-VALUE})"],
+        fallbackValue = "true"
+    )
+    var codeInNodes = true
+
+    @JsonProperty("annotations")
+    @Option(
+        names = ["--annotations"],
+        description = ["Enables processing annotations or annotation-like elements."],
+        fallbackValue = "true"
+    )
+    var processAnnotations = false
+
+    @Option(
+        names = ["--fail-on-error"],
+        description =
+            [
+                "Should the parser/translation fail on errors (true) or try to continue in a best-effort manner (false).\n\t(Default: \${DEFAULT-VALUE})"],
+        fallbackValue = "true"
+    )
+    var failOnError = false
+
+    @JsonIgnore @ArgGroup(exclusive = true) val symbolsCLI = SymbolsArgGroup()
+    var symbols: Map<String, String> = HashMap()
+
+    @JsonProperty("parallel-frontends")
+    @Option(
+        names = ["--parallel-frontends"],
+        description =
+            [
+                "Enables parsing the ASTs for the source files in parallel, but the passes afterwards will still run in a single thread."],
+        fallbackValue = "true"
+    )
+    var useParallelFrontends = false
+
+    @Option(
         names = ["--default-passes"],
         negatable = true,
         description = ["Controls the usage of default passes for cpg.\n\t(Default: true)"],
@@ -57,6 +111,37 @@
     // Set to null to differentiate if it was set or not
     var defaultPasses: Boolean? = null
 
+    @JsonIgnore @ArgGroup(exclusive = true) val passesCLI = PassesArgGroup()
+    @JsonDeserialize(using = PassListDeserializer::class) var passes: List<Pass> = ArrayList()
+}
+
+/** This class consists of settings that control how CPG will process includes. */
+class TranslationSettings {
+    @Option(
+        names = ["--analyze-includes"],
+        description =
+            [
+                "Enables parsing of include files. By default, if --includes are given, the parser will resolve symbols/templates from these include, but not load their parse tree. This will enforced to true, if unity builds are used."],
+        fallbackValue = "true"
+    )
+    var analyzeIncludes = false
+
+    @JsonIgnore @ArgGroup(exclusive = true) val includesCLI = IncludesArgGroup()
+    var includes: Array<File> = emptyArray()
+
+    @JsonIgnore @ArgGroup(exclusive = true) val enabledIncludesCLI = EnabledIncludesArgGroup()
+    var enabledIncludes: Array<File> = emptyArray()
+
+    @JsonIgnore @ArgGroup(exclusive = true) val disabledIncludesCLI = DisabledIncludesArgGroup()
+    var disabledIncludes: Array<File> = emptyArray()
+}
+
+class PassesArgGroup {
+    var append = false
+    var matched = false
+
+    var passes: List<Pass> = emptyList()
+
     @Option(
         names = ["--passes"],
         paramLabel = "<pass>",
@@ -65,266 +150,146 @@
                 "CPG passes in the order in which they should be executed, fully qualified name of the classes only. If default-passes is specified, the default passes are executed first."],
         split = "\${sys:path.separator}"
     )
-    @JvmName("setPassesNull")
-    fun setPasses(passes: List<Pass?>) {
+    fun match(passes: List<Pass?>) {
+        matched = true
         this.passes = passes.filterNotNull()
     }
-    @JsonDeserialize(using = PassListDeserializer::class) var passes: List<Pass> = ArrayList()
-
-    @Option(
->>>>>>> e046d209
-        names = ["--debug-parser"],
-        description = ["Controls debug output generation for the cpg parser."],
-        fallbackValue = "true"
-    )
-    var debugParser = false
-
-    @Option(
-        names = ["--disable-cleanup"],
-        description =
-            [
-                "Switch off cleaning up TypeManager memory after the analysis. Set to true only for testing."],
-        fallbackValue = "true"
-    )
-    var disableCleanup = false
-
-    @Option(
-        names = ["--code-in-nodes"],
-        negatable = true,
-        description =
-            [
-                "Controls showing the code of a node as parameter in the node.\n\t(Default: \${DEFAULT-VALUE})"],
-        fallbackValue = "true"
-    )
-    var codeInNodes = true
-
-    @JsonProperty("annotations")
-    @Option(
-        names = ["--annotations"],
-        description = ["Enables processing annotations or annotation-like elements."],
-        fallbackValue = "true"
-    )
-    var processAnnotations = false
-
-    @Option(
-        names = ["--fail-on-error"],
-        description =
-            [
-                "Should the parser/translation fail on errors (true) or try to continue in a best-effort manner (false).\n\t(Default: \${DEFAULT-VALUE})"],
-        fallbackValue = "true"
-    )
-    var failOnError = false
-
-<<<<<<< HEAD
-    @JsonIgnore @ArgGroup(exclusive = true) val symbolsCLI = SymbolsArgGroup()
-=======
+
+    @Option(
+        names = ["--passes+"],
+        paramLabel = "<pass>",
+        description =
+            ["See passes, but appends the values to the ones specified in configuration file."],
+        split = "\${sys:path.separator}"
+    )
+    fun append(value: List<Pass?>) {
+        append = true
+        match(value)
+    }
+}
+
+class SymbolsArgGroup {
+    var append = false
+    var matched = false
+
+    var symbols: Map<String, String> = emptyMap()
+
     @Option(
         names = ["--symbols"],
         paramLabel = "<symbol>=<definition>",
         description = ["Definition of additional symbols."],
         split = "\${sys:path.separator}"
     )
->>>>>>> e046d209
-    var symbols: Map<String, String> = HashMap()
-
-    @JsonProperty("parallel-frontends")
-    @Option(
-        names = ["--parallel-frontends"],
-        description =
-            [
-                "Enables parsing the ASTs for the source files in parallel, but the passes afterwards will still run in a single thread."],
-        fallbackValue = "true"
-    )
-    var useParallelFrontends = false
-
-    @Option(
-        names = ["--default-passes"],
-        negatable = true,
-        description = ["Controls the usage of default passes for cpg.\n\t(Default: true)"],
-        fallbackValue = "true"
-    )
-    // Set to null to differentiate if it was set or not
-    var defaultPasses: Boolean? = null
-
-    @JsonIgnore @ArgGroup(exclusive = true) val passesCLI = PassesArgGroup()
-    @JsonDeserialize(using = PassListDeserializer::class) var passes: List<Pass> = ArrayList()
-}
-
-/** This class consists of settings that control how CPG will process includes. */
-class TranslationSettings {
-    @Option(
-        names = ["--analyze-includes"],
-        description =
-            [
-                "Enables parsing of include files. By default, if --includes are given, the parser will resolve symbols/templates from these include, but not load their parse tree. This will enforced to true, if unity builds are used."],
-        fallbackValue = "true"
-    )
-    var analyzeIncludes = false
-
-    @JsonIgnore @ArgGroup(exclusive = true) val includesCLI = IncludesArgGroup()
+    fun match(value: Map<String, String>) {
+        matched = true
+        this.symbols = value
+    }
+
+    @Option(
+        names = ["--symbols+"],
+        paramLabel = "<symbol>=<definition>",
+        description =
+            ["See --symbols, but appends the values to the ones specified in configuration file."],
+        split = "\${sys:path.separator}"
+    )
+    fun append(value: Map<String, String>) {
+        append = true
+        match(value)
+    }
+}
+
+class IncludesArgGroup {
+    var append = false
+    var matched = false
+
     var includes: Array<File> = emptyArray()
 
-    @JsonIgnore @ArgGroup(exclusive = true) val enabledIncludesCLI = EnabledIncludesArgGroup()
+    @Option(
+        names = ["--includes"],
+        paramLabel = "<path>",
+        description = ["Path(s) containing include files."],
+        split = "\${sys:path.separator}"
+    )
+    fun match(value: Array<File>) {
+        matched = true
+        this.includes = value
+    }
+
+    @Option(
+        names = ["--includes+"],
+        paramLabel = "<path>",
+        description =
+            ["See --includes, but appends the values to the ones specified in configuration file."],
+        split = "\${sys:path.separator}"
+    )
+    fun append(value: Array<File>) {
+        append = true
+        match(value)
+    }
+}
+
+class EnabledIncludesArgGroup {
+    var append = false
+    var matched = false
+
     var enabledIncludes: Array<File> = emptyArray()
 
-    @JsonIgnore @ArgGroup(exclusive = true) val disabledIncludesCLI = DisabledIncludesArgGroup()
+    @Option(
+        names = ["--enabled-includes"],
+        paramLabel = "<path>",
+        description =
+            [
+                "If includes is not empty, only the specified files will be parsed and processed in the cpg, unless it is a part of the disabled list, in which it will be ignored."],
+        split = "\${sys:path.separator}"
+    )
+    fun match(value: Array<File>) {
+        matched = true
+        this.enabledIncludes = value
+    }
+
+    @Option(
+        names = ["--enabled-includes+"],
+        paramLabel = "<path>",
+        description =
+            [
+                "See --enabled-includes, but appends the values to the ones specified in configuration file."],
+        split = "\${sys:path.separator}"
+    )
+    fun append(value: Array<File>) {
+        append = true
+        match(value)
+    }
+}
+
+class DisabledIncludesArgGroup {
+    var append = false
+    var matched = false
+
     var disabledIncludes: Array<File> = emptyArray()
-}
-
-class PassesArgGroup {
-    var append = false
-    var matched = false
-
-    var passes: List<Pass> = emptyList()
-
-    @Option(
-        names = ["--passes"],
-        paramLabel = "pass",
-        description =
-            [
-                "CPG passes in the order in which they should be executed, fully qualified name of the classes only. If default-passes is specified, the default passes are executed first."],
-        split = ","
-    )
-    fun match(passes: List<Pass?>) {
-        matched = true
-        this.passes = passes.filterNotNull()
-    }
-
-    @Option(
-        names = ["--passes+"],
-        paramLabel = "<pass>",
-        description =
-            ["See passes, but appends the values to the ones specified in configuration file."],
-        split = ","
-    )
-    fun append(value: List<Pass?>) {
-        append = true
-        match(value)
-    }
-}
-
-class SymbolsArgGroup {
-    var append = false
-    var matched = false
-
-    var symbols: Map<String, String> = emptyMap()
-
-    @Option(
-        names = ["--symbols"],
-        paramLabel = "<symbol=definition>",
-        description = ["Definition of additional symbols"],
-        split = ","
-    )
-    fun match(value: Map<String, String>) {
-        matched = true
-        this.symbols = value
-    }
-
-    @Option(
-        names = ["--symbols+"],
-        paramLabel = "<symbol=definition>",
-        description =
-            ["See --symbols, but appends the values to the ones specified in configuration file."],
-        split = ","
-    )
-    fun append(value: Map<String, String>) {
-        append = true
-        match(value)
-    }
-}
-
-class IncludesArgGroup {
-    var append = false
-    var matched = false
-
-    var includes: Array<File> = emptyArray()
-
-    @Option(
-        names = ["--includes"],
-        paramLabel = "<path>",
-        description = ["Path(s) containing include files."],
+
+    @Option(
+        names = ["--disabled-includes"],
+        paramLabel = "<path>",
+        description =
+            [
+                "If includes is not empty, the specified files will be excluded from being parsed and processed in the cpg. The disabled list entries always take priority over the enabled list entries."],
         split = "\${sys:path.separator}"
     )
     fun match(value: Array<File>) {
         matched = true
-        this.includes = value
-    }
-
-    @Option(
-        names = ["--includes+"],
-        paramLabel = "<includes>",
-        description =
-            ["See --includes, but appends the values to the ones specified in configuration file."],
-        split = ":|;"
+        this.disabledIncludes = value
+    }
+
+    @Option(
+        names = ["--disabled-includes+"],
+        paramLabel = "<path>",
+        description =
+            [
+                "See --disabled-includes, but appends the values to the ones specified in configuration file."],
+        split = "\${sys:path.separator}"
     )
     fun append(value: Array<File>) {
         append = true
         match(value)
     }
-}
-
-class EnabledIncludesArgGroup {
-    var append = false
-    var matched = false
-
-    var enabledIncludes: Array<File> = emptyArray()
-
-    @Option(
-        names = ["--enabled-includes"],
-        paramLabel = "<path>",
-        description =
-            [
-                "If includes is not empty, only the specified files will be parsed and processed in the cpg, unless it is a part of the disabled list, in which it will be ignored."],
-        split = "\${sys:path.separator}"
-    )
-    fun match(value: Array<File>) {
-        matched = true
-        this.enabledIncludes = value
-    }
-
-    @Option(
-        names = ["--enabled-includes+"],
-        paramLabel = "<path>",
-        description =
-            [
-                "See --enabled-includes, but appends the values to the ones specified in configuration file."],
-        split = ":|;"
-    )
-    fun append(value: Array<File>) {
-        append = true
-        match(value)
-    }
-}
-
-class DisabledIncludesArgGroup {
-    var append = false
-    var matched = false
-
-    var disabledIncludes: Array<File> = emptyArray()
-
-    @Option(
-        names = ["--disabled-includes"],
-        paramLabel = "<path>",
-        description =
-            [
-                "If includes is not empty, the specified files will be excluded from being parsed and processed in the cpg. The disabled list entries always take priority over the enabled list entries."],
-        split = "\${sys:path.separator}"
-    )
-    fun match(value: Array<File>) {
-        matched = true
-        this.disabledIncludes = value
-    }
-
-    @Option(
-        names = ["--disabled-includes+"],
-        paramLabel = "<path>",
-        description =
-            [
-                "See --disabled-includes, but appends the values to the ones specified in configuration file."],
-        split = ":|;"
-    )
-    fun append(value: Array<File>) {
-        append = true
-        match(value)
-    }
 }