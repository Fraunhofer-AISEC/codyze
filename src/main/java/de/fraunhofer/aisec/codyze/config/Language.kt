package de.fraunhofer.aisec.codyze.config

<<<<<<< HEAD
import de.fraunhofer.aisec.cpg.ExperimentalGolang
import de.fraunhofer.aisec.cpg.ExperimentalPython
import de.fraunhofer.aisec.cpg.frontends.LanguageFrontend
import de.fraunhofer.aisec.cpg.frontends.golang.GoLanguageFrontend
import de.fraunhofer.aisec.cpg.frontends.python.PythonLanguageFrontend
import java.util.function.Supplier

enum class Language(
    val frontend: Supplier<Class<out LanguageFrontend?>>,
    val fileTypes: Supplier<List<String>>
) {
    // TODO: Problem is, that cpg go lib is needed, even if you don't need the go frontend
    @OptIn(ExperimentalPython::class)
    PYTHON(
        Supplier<Class<out LanguageFrontend?>> { PythonLanguageFrontend::class.java },
        Supplier { PythonLanguageFrontend.PY_EXTENSIONS }
    ),
    @OptIn(ExperimentalGolang::class)
    GO(
        Supplier<Class<out LanguageFrontend?>> { GoLanguageFrontend::class.java },
        Supplier { GoLanguageFrontend.GOLANG_EXTENSIONS }
    )
=======
enum class Language(val frontendClassName: String) {
    PYTHON("de.fraunhofer.aisec.cpg.frontends.python.PythonLanguageFrontend"),
    GO("de.fraunhofer.aisec.cpg.frontends.golang.GoLanguageFrontend")
>>>>>>> 9496d429
}<|MERGE_RESOLUTION|>--- conflicted
+++ resolved
@@ -1,31 +1,6 @@
 package de.fraunhofer.aisec.codyze.config
 
-<<<<<<< HEAD
-import de.fraunhofer.aisec.cpg.ExperimentalGolang
-import de.fraunhofer.aisec.cpg.ExperimentalPython
-import de.fraunhofer.aisec.cpg.frontends.LanguageFrontend
-import de.fraunhofer.aisec.cpg.frontends.golang.GoLanguageFrontend
-import de.fraunhofer.aisec.cpg.frontends.python.PythonLanguageFrontend
-import java.util.function.Supplier
-
-enum class Language(
-    val frontend: Supplier<Class<out LanguageFrontend?>>,
-    val fileTypes: Supplier<List<String>>
-) {
-    // TODO: Problem is, that cpg go lib is needed, even if you don't need the go frontend
-    @OptIn(ExperimentalPython::class)
-    PYTHON(
-        Supplier<Class<out LanguageFrontend?>> { PythonLanguageFrontend::class.java },
-        Supplier { PythonLanguageFrontend.PY_EXTENSIONS }
-    ),
-    @OptIn(ExperimentalGolang::class)
-    GO(
-        Supplier<Class<out LanguageFrontend?>> { GoLanguageFrontend::class.java },
-        Supplier { GoLanguageFrontend.GOLANG_EXTENSIONS }
-    )
-=======
 enum class Language(val frontendClassName: String) {
     PYTHON("de.fraunhofer.aisec.cpg.frontends.python.PythonLanguageFrontend"),
     GO("de.fraunhofer.aisec.cpg.frontends.golang.GoLanguageFrontend")
->>>>>>> 9496d429
 }