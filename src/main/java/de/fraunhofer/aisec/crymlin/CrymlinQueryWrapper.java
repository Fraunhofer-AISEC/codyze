--- conflicted
+++ resolved
@@ -186,13 +186,8 @@
 	 * @param crymlin
 	 * @return
 	 */
-<<<<<<< HEAD
-	public static ArrayList<Vertex> getMatchingVertices(@NonNull String operand, @NonNull MRule rule, @NonNull CrymlinTraversalSource crymlin) {
-		final ArrayList<Vertex> matchingVertices = new ArrayList<>();
-=======
-	public static List<Vertex> getMatchingVertices(String operand, MRule rule) {
+	public static List<Vertex> getMatchingVertices(@NonNull String operand, @NonNull MRule rule, @NonNull CrymlinTraversalSource crymlin) {
 		final List<Vertex> matchingVertices = new ArrayList<>();
->>>>>>> dafe9023
 
 		if (StringUtils.countMatches(operand, ".") != 1) {
 			// "." separates the mark var name and the mark var object (e.g. cm.algorithm)
