
package de.fraunhofer.aisec.crymlin;

import com.google.common.collect.Iterators;
import com.google.common.collect.UnmodifiableIterator;
import de.fraunhofer.aisec.analysis.scp.SimpleConstantResolver;
import de.fraunhofer.aisec.analysis.structures.CPGVertexWithValue;
import de.fraunhofer.aisec.analysis.structures.ConstantValue;
import de.fraunhofer.aisec.analysis.structures.ErrorValue;
import de.fraunhofer.aisec.analysis.structures.MarkContext;
import de.fraunhofer.aisec.analysis.structures.MarkContextHolder;
import de.fraunhofer.aisec.analysis.structures.Pair;
import de.fraunhofer.aisec.analysis.utils.Utils;
import de.fraunhofer.aisec.cpg.graph.BinaryOperator;
import de.fraunhofer.aisec.cpg.graph.CallExpression;
import de.fraunhofer.aisec.cpg.graph.ConstructExpression;
import de.fraunhofer.aisec.cpg.graph.DeclaredReferenceExpression;
import de.fraunhofer.aisec.cpg.graph.FunctionDeclaration;
import de.fraunhofer.aisec.cpg.graph.Literal;
import de.fraunhofer.aisec.cpg.graph.MemberExpression;
import de.fraunhofer.aisec.cpg.graph.MethodDeclaration;
import de.fraunhofer.aisec.cpg.graph.NewExpression;
import de.fraunhofer.aisec.cpg.graph.Node;
import de.fraunhofer.aisec.cpg.graph.ValueDeclaration;
import de.fraunhofer.aisec.cpg.graph.VariableDeclaration;
import de.fraunhofer.aisec.cpg.graph.type.Type;
import de.fraunhofer.aisec.crymlin.connectors.db.Database;
import de.fraunhofer.aisec.crymlin.connectors.db.OverflowDatabase;
import de.fraunhofer.aisec.crymlin.dsl.CrymlinTraversalSource;
import de.fraunhofer.aisec.mark.markDsl.OpStatement;
import de.fraunhofer.aisec.mark.markDsl.Parameter;
import de.fraunhofer.aisec.markmodel.Constants;
import de.fraunhofer.aisec.markmodel.MEntity;
import de.fraunhofer.aisec.markmodel.MOp;
import de.fraunhofer.aisec.markmodel.MRule;
import de.fraunhofer.aisec.markmodel.MVar;
import de.fraunhofer.aisec.markmodel.Mark;
import org.apache.commons.lang3.StringUtils;
import org.apache.tinkerpop.gremlin.neo4j.process.traversal.LabelP;
import org.apache.tinkerpop.gremlin.structure.Direction;
import org.apache.tinkerpop.gremlin.structure.Edge;
import org.apache.tinkerpop.gremlin.structure.T;
import org.apache.tinkerpop.gremlin.structure.Vertex;
import org.checkerframework.checker.nullness.qual.NonNull;
import org.eclipse.emf.common.util.EList;
import org.slf4j.Logger;
import org.slf4j.LoggerFactory;

import java.io.File;
import java.net.URI;
import java.util.ArrayList;
import java.util.HashMap;
import java.util.HashSet;
import java.util.Iterator;
import java.util.List;
import java.util.Map;
import java.util.Objects;
import java.util.Optional;
import java.util.Set;
import java.util.stream.Collectors;
import java.util.stream.IntStream;

import static de.fraunhofer.aisec.crymlin.dsl.CrymlinConstants.ARGUMENTS;
import static de.fraunhofer.aisec.crymlin.dsl.CrymlinConstants.DFG;
import static de.fraunhofer.aisec.crymlin.dsl.CrymlinConstants.EOG;
import static de.fraunhofer.aisec.crymlin.dsl.CrymlinConstants.FIELDS;
import static de.fraunhofer.aisec.crymlin.dsl.CrymlinConstants.INITIALIZER;
import static de.fraunhofer.aisec.crymlin.dsl.CrymlinConstants.POSSIBLE_SUB_TYPES;
import static de.fraunhofer.aisec.crymlin.dsl.CrymlinConstants.REFERS_TO;
import static de.fraunhofer.aisec.crymlin.dsl.CrymlinConstants.TYPE;
import static de.fraunhofer.aisec.crymlin.dsl.__.hasLabel;
import static de.fraunhofer.aisec.crymlin.dsl.__.or;
import static org.apache.tinkerpop.gremlin.process.traversal.dsl.graph.__.has;
import static org.apache.tinkerpop.gremlin.process.traversal.dsl.graph.__.inE;
import static org.apache.tinkerpop.gremlin.process.traversal.dsl.graph.__.out;

public class CrymlinQueryWrapper {

	private static final Logger log = LoggerFactory.getLogger(CrymlinQueryWrapper.class);

	// do not instantiate
	private CrymlinQueryWrapper() {

	}

	/**
	 * Returns a set of Vertices representing the <code>ConstructExpression</code> to an initialized type.
	 * <p>
	 *
	 * @param crymlinTraversal
	 * @param fqnName          fully qualified name
	 * @param parameters       list of parameter types; must appear in order (i.e. index 0 = type of first parameter, etc.); currently, types must be precise (i.e. with
	 *                         qualifiers, pointer, reference)
	 * @return
	 */
	@NonNull
	private static Set<Vertex> getCtors(
			@NonNull Database<Node> db,
			@NonNull CrymlinTraversalSource crymlinTraversal,
			@NonNull String fqnName,
			EList<Parameter> parameters) {

		fqnName = Utils.unifyType(fqnName);

		// In case of constructors, "functionName" holds the name of the constructed type.
		Set<Vertex> ret = new HashSet<>(crymlinTraversal.ctors(fqnName).toSet());

		// now, ret contains possible candidates --> need to filter out calls where params don't match
		ret.removeIf(
			v -> {
				// ConstructExpression needs a special treatment because the argument of a ConstructExpression is the CallExpression to the constructor and we are interested in its arguments.
				if (Utils.hasLabel(v, ConstructExpression.class)) {
					List<Vertex> args = getArguments(v);
					if (args.size() == 1 && Utils.hasLabel(args.get(0), CallExpression.class)) {
						return !argumentsMatchParameters(db, parameters, getArguments(args.get(0)));
					}
				}

				return !argumentsMatchParameters(db, parameters, getArguments(v));
			});

		return ret;
	}

	public static List<Vertex> getArguments(@NonNull Vertex v) {
		Iterator<Edge> referencedArguments = v.edges(Direction.OUT, ARGUMENTS);

		// Collect all argument Vertices into a list
		List<Vertex> arguments = new ArrayList<>();
		while (referencedArguments.hasNext()) {
			Edge e = referencedArguments.next();
			arguments.add(e.inVertex());
		}
		return arguments;
	}

	/**
	 * Returns a set of Vertices representing the <code>CallExpression</code> to a target function
	 * <p>
	 *
	 * @param crymlinTraversal
	 * @param fqnName          fully qualified name
	 * @param parameters       list of parameter types; must appear in order (i.e. index 0 = type of first parameter, etc.); currently, types must be precise (i.e. with
	 *                         qualifiers, pointer, reference)
	 * @return
	 */
	@NonNull
	private static Set<Vertex> getCalls(
			@NonNull Database<Node> db,
			@NonNull CrymlinTraversalSource crymlinTraversal,
			@NonNull String fqnName,
			EList<Parameter> parameters) {

		fqnName = Utils.unifyType(fqnName);

		// since fqn is a fully qualified name, this includes method calls on an instance, static calls, and functioncalls
		Set<Vertex> ret = new HashSet<>(crymlinTraversal.callsFqn(fqnName).toSet());

		// now, ret contains possible candidates --> need to filter out calls where params don't match
		ret.removeIf(
			v -> {
				Iterator<Edge> referencedArguments = v.edges(Direction.OUT, ARGUMENTS);

				// Collect all argument Vertices into a list
				List<Vertex> arguments = new ArrayList<>();
				while (referencedArguments.hasNext()) {
					Edge e = referencedArguments.next();
					arguments.add(e.inVertex());
				}

				return !argumentsMatchParameters(db, parameters, arguments);
			});

		return ret;
	}

	/**
	 * Returns true if the given list of arguments (of a function or method or constructor call) matches the given list of parameters in MARK.
	 *
	 * @param markParameters  List of types.
	 * @param sourceArguments List of Vertices. Each Vertex is expected to have an "argumentIndex" property.
	 * @return
	 */
	private static boolean argumentsMatchParameters(@NonNull Database<Node> db, EList<Parameter> markParameters, @NonNull List<Vertex> sourceArguments) {
		int i = 0;

		while (i < markParameters.size() && i < sourceArguments.size()) {
			Parameter markParam = markParameters.get(i);

			Set<Type> sourceArgs = new HashSet<>();
			/* We cannot assume that the position in sourceArgument corresponds with the actual order. Must rather check "argumentIndex" property. */
			for (Vertex vArg : sourceArguments) {
				long sourceArgPos = (long) vArg.property("argumentIndex")
						.orElse(-1);
				if (sourceArgPos == i) {
					sourceArgs.addAll(getPossibleSubTypes(db, vArg));
				}
			}

			if (sourceArgs.isEmpty()) {
				log.error("Cannot compare function arguments to MARK parameters. Unexpectedly null element or no argument types: {}",
					String.join(", ", MOp.paramsToString(markParameters)));
				return false;
			}

			if (Constants.ELLIPSIS.equals(markParam.getVar())) {
				return true;
			}

			// UNDERSCORE means we do not care about this specific argument at all
			if (Constants.UNDERSCORE.equals(markParam.getVar())) {
				i++;
				continue;
			}

			// ANY_TYPE means we have a MARK variable, but do not care about its type
			if (Constants.ANY_TYPE.equals(markParam.getVar())) {
				i++;
				continue;
			}

			if (!Utils.isSubTypeOf(sourceArgs, markParam)) {
				return false;
			}

			i++;
		}

		// If parameter list ends with an ELLIPSIS, we ignore the remaining arguments
		boolean endsWithEllipsis = false;
		if (i < markParameters.size()) {
			List<Parameter> sublist = markParameters.subList(i, markParameters.size());
			endsWithEllipsis = sublist.stream().allMatch(markParm -> Constants.ELLIPSIS.equals(markParm.getVar()));
		}

		return (i == markParameters.size() || endsWithEllipsis) && i == sourceArguments.size();
	}

	private static List<Vertex> lhsVariableOfAssignment(CrymlinTraversalSource crymlin, long id) {
		return crymlin.byID(id)
				.in("RHS")
				.where(
					has(T.label, LabelP.of(BinaryOperator.class.getSimpleName())).and()
							.has("operatorCode", "="))
				.out("LHS")
				.hasLabel(
					VariableDeclaration.class.getSimpleName(),
					DeclaredReferenceExpression.class.getSimpleName())
				.toList();
	}

	/**
	 * Returns true if the given vertex represents a CallExpression or a subclass thereof.
	 *
	 * @param v
	 * @return
	 */
	public static boolean isCallExpression(Vertex v) {
		if (v.label()
				.equals(CallExpression.class.getSimpleName())) {
			return true;
		}

		for (String subClass : OverflowDatabase.getSubclasses(CallExpression.class)) {
			if (v.label()
					.equals(subClass)) {
				return true;
			}
		}
		return false;
	}

	public static List<Vertex> getNextStatements(CrymlinTraversalSource crymlin, long id) {
		// TODO Needs testing for branches
		return crymlin.byID(id)
				.repeat(out("EOG")
						.simplePath())
				.until(inE("STATEMENTS"))
				.toList();
	}

	/**
	 * Returns a List of Vertices with label "DeclaredReferenceExpression" that correspond to a given MARK variable in a given rule.
	 *
	 * @param markVar   The MARK variable.
	 * @param rule      The MARK rule using the MARK variable.
	 * @param markModel The current MARK model.
	 * @param crymlin   A CrymlinTraversalSource for querying the CPG.
	 * @return List of Vertex objects whose label is "DeclaredReferenceExpression".
	 */
	public static List<CPGVertexWithValue> getMatchingVertices(@NonNull Database<Node> db, @NonNull String markVar, @NonNull MRule rule, Mark markModel,
			@NonNull CrymlinTraversalSource crymlin) {
		final List<CPGVertexWithValue> matchingVertices = new ArrayList<>();
		// Split MARK variable "myInstance.attribute" into "myInstance" and "attribute".
		final String[] markVarParts = markVar.split("\\.");
		String instance = markVarParts[0];
		String attribute = markVarParts[1];

		// Get the MARK entity corresponding to the MARK instance variable.
		Pair<String, MEntity> ref = rule.getEntityReferences().get(instance);
		if (ref == null || ref.getValue1() == null) {
			log.warn("Unexpected: rule {} without referenced entity for instance {}", rule.getName(), instance);
			return matchingVertices;
		}
		MEntity referencedEntity = ref.getValue1();

		if (StringUtils.countMatches(markVar, ".") > 1) {
			log.info("{} References an entity inside an entity", markVar);
			for (int i = 1; i < markVarParts.length - 1; i++) {
				instance += "." + markVarParts[i];
				attribute = markVarParts[i + 1];

				// sanity-checking the references entity
				MVar match = null;
				for (MVar var : referencedEntity.getVars()) {
					if (var.getName().equals(markVarParts[i])) {
						match = var;
						break;
					}
				}
				if (match == null) {
					log.warn("Entity does not contain var {}", markVarParts[i]);
					return matchingVertices;
				}
				referencedEntity = markModel.getEntity(match.getType());
				if (referencedEntity == null) {
					log.warn("No Entity with name {} found", match.getType());
					return matchingVertices;
				}
			}
		}
		String finalAttribute = attribute;

		List<Pair<MOp, Set<OpStatement>>> usesAsVar = new ArrayList<>();
		List<Pair<MOp, Set<OpStatement>>> usesAsFunctionArgs = new ArrayList<>();

		// Collect *variables* assigned in Ops of this entity and *arguments* used in Ops.
		for (MOp operation : referencedEntity.getOps()) {
			Set<OpStatement> vars = new HashSet<>();
			Set<OpStatement> args = new HashSet<>();

			// Iterate over all statements of that op
			for (OpStatement opStmt : operation.getStatements()) {
				// simple assignment, i.e. "var = something()"
				if (attribute.equals(opStmt.getVar())) {
					vars.add(opStmt);
				}
				// Function parameter, i.e. "something(..., var, ...)"
				if (opStmt.getCall()
						.getParams()
						.stream()
						.anyMatch(p -> p.getVar().equals(finalAttribute))) {
					args.add(opStmt);
				}
			}

			if (!vars.isEmpty()) {
				usesAsVar.add(new Pair<>(operation, vars));
			}

			if (!args.isEmpty()) {
				usesAsFunctionArgs.add(new Pair<>(operation, args));
			}
		}

		// get vertices for all usesAsVar (i.e., simple assignment, i.e. "var = something()")
		for (Pair<MOp, Set<OpStatement>> p : usesAsVar) {
			if (p.getValue1() == null) {
				log.warn("Unexpected: Null value for usesAsFunctionArg {}", p.getValue0());
				continue;
			}
			for (OpStatement opstmt : p.getValue1()) {

				String fqFunctionName = opstmt.getCall().getName();

				Set<Vertex> vertices = CrymlinQueryWrapper.getCalls(db, crymlin, fqFunctionName, opstmt.getCall().getParams());
				vertices.addAll(CrymlinQueryWrapper.getCtors(db, crymlin, fqFunctionName, opstmt.getCall().getParams()));

				for (Vertex v : vertices) {
					// precalculate base
					Optional<Vertex> baseOfCallExpression = CrymlinQueryWrapper.getBaseOfCallExpression(v);

					boolean foundTargetVertex = false;

					// check if there was an assignment (i.e., i = call(foo);)
					List<Vertex> varDeclarations = CrymlinQueryWrapper.lhsVariableOfAssignment(crymlin, (long) v.id());
					if (!varDeclarations.isEmpty()) {
						foundTargetVertex = true;
						log.info("found assignment: {}", varDeclarations);
						varDeclarations.forEach(vertex -> {
							CPGVertexWithValue cpgVertexWithValue = new CPGVertexWithValue(vertex, ConstantValue.newUninitialized());
							cpgVertexWithValue.setBase(baseOfCallExpression.orElse(null));
							matchingVertices.add(cpgVertexWithValue);
						});
					}

					// check if there was a direct initialization (i.e., int i = call(foo);)
					varDeclarations = crymlin.byID((long) v.id())
							.initializerVariable()
							.toList();
					if (!varDeclarations.isEmpty()) {
						foundTargetVertex = true;
						log.info("found direct initialization: {}", varDeclarations);
						varDeclarations.forEach(vertex -> {
							CPGVertexWithValue cpgVertexWithValue = new CPGVertexWithValue(vertex, ConstantValue.newUninitialized());
							cpgVertexWithValue.setBase(baseOfCallExpression.orElse(null));
							matchingVertices.add(cpgVertexWithValue);
						});
					}

					if (!foundTargetVertex) { // this can be a directly used return value from a call
						CPGVertexWithValue cpgVertexWithValue = new CPGVertexWithValue(v, ConstantValue.newUninitialized());
						cpgVertexWithValue.setBase(baseOfCallExpression.orElse(null));
						matchingVertices.add(cpgVertexWithValue);
					}
				}
			}
		}

		// get vertices for all usesAsFunctionArgs (i.e., Function parameter, i.e. "something(..., var, ...)")
		for (Pair<MOp, Set<OpStatement>> p : usesAsFunctionArgs) {
			if (p.getValue1() == null) {
				log.warn("Unexpected: Null value for usesAsFunctionArg {}", p.getValue0());
				continue;
			}
			for (OpStatement opstmt : p.getValue1()) { // opstatement is one possible method call/ctor inside an op

				String fqFunctionName = opstmt.getCall().getName();

				EList<Parameter> params = opstmt.getCall().getParams();
				int[] paramPositions = IntStream.range(0, params.size()).filter(i -> finalAttribute.equals(params.get(i).getVar())).toArray();
				if (paramPositions.length > 1) {
					log.warn("Invalid op signature: MarkVar is referenced more than once. Only the first one will be used.");
				}
				if (paramPositions.length == 0) {
					log.error("argument not found in parameters. This should not happen");
					continue;
				}
				int argumentIndex = paramPositions[0];

				log.debug("Checking for call/ctor. fqname: {} - markParams: {}", fqFunctionName, String.join(", ", MOp.paramsToString(params)));

				for (Vertex v : CrymlinQueryWrapper.getCalls(db, crymlin, fqFunctionName, params)) {
					List<Vertex> argumentVertices = crymlin.byID((long) v.id())
							.argument(argumentIndex)
							.toList();

					if (argumentVertices.size() == 1) {
						// get base of call expression
						Optional<Vertex> baseOfCallExpression;
						if (v.property("nodeType").isPresent() && v.value("nodeType").equals("de.fraunhofer.aisec.cpg.graph.StaticCallExpression")) {
							baseOfCallExpression = CrymlinQueryWrapper.getDFGTarget(v);
						} else {
							baseOfCallExpression = CrymlinQueryWrapper.getBaseOfCallExpression(v);
							if (baseOfCallExpression.isEmpty()) { // if we did not find a base the "easy way", try to find a base using the simple-DFG
								baseOfCallExpression = CrymlinQueryWrapper.getDFGTarget(v);
							}
						}
						CPGVertexWithValue cpgVertexWithValue = new CPGVertexWithValue(argumentVertices.get(0), ConstantValue.newUninitialized());
						cpgVertexWithValue.setBase(baseOfCallExpression.orElse(null));
						matchingVertices.add(cpgVertexWithValue);
					} else {
						log.warn("multiple arguments for function {} have the same argument_id. Invalid cpg.", fqFunctionName);
					}
				}

				for (Vertex v : CrymlinQueryWrapper.getCtors(db, crymlin, fqFunctionName, params)) {
					List<Vertex> argumentVertices = crymlin.byID((long) v.id())
							.argument(argumentIndex)
							.toList();

					if (argumentVertices.size() == 1) {
						// get base of initializer for ctor
						Optional<Vertex> baseOfCallExpression = CrymlinQueryWrapper.getBaseOfInitializerArgument(argumentVertices.get(0));
						CPGVertexWithValue cpgVertexWithValue = new CPGVertexWithValue(argumentVertices.get(0), ConstantValue.newUninitialized());
						cpgVertexWithValue.setBase(baseOfCallExpression.orElse(null));
						matchingVertices.add(cpgVertexWithValue);
					} else {
						log.warn("multiple arguments for function {} have the same argument_id. Invalid cpg.", fqFunctionName);
					}
				}
			}
		}
		log.debug("GETMATCHINGVERTICES for {} returns {}",
			markVar,
			matchingVertices.stream()
					.map(v -> v.getArgumentVertex().label() + ": " + v.getArgumentVertex().property("code").value())
					.collect(Collectors.joining(", ")));
		return matchingVertices;
	}

	/**
	 * Given a MARK variable and a list of vertices, attempts to find constant values that would be assigned to these variables at runtime.
	 * <p>
	 * The precision of this resolution depends on the implementation of the ConstantResolver.
	 *
	 * @param vertices
	 * @param markVar
	 * @return
	 */
	private static List<CPGVertexWithValue> resolveValuesForVertices(@NonNull Database<Node> db, List<CPGVertexWithValue> vertices, @NonNull String markVar) {
		List<CPGVertexWithValue> ret = new ArrayList<>();

		for (CPGVertexWithValue v : vertices) {
			if (Utils.hasLabel(v.getArgumentVertex(), Literal.class) && v.getArgumentVertex().property("value").isPresent()) {
				// The vertices may already be constants ("Literal"). In that case, immediately add the value.
				CPGVertexWithValue add = CPGVertexWithValue.of(v);
				add.setValue(ConstantValue.of(v.getArgumentVertex()
						.property("value")
						.value()));
				ret.add(add);
			} else if (Utils.hasLabel(v.getArgumentVertex(), DeclaredReferenceExpression.class)) {
				// Otherwise we use ConstantResolver to find concrete values of a DeclaredReferenceExpression.
				ConstantResolver cResolver = new SimpleConstantResolver(db);
				DeclaredReferenceExpression declExpr = (DeclaredReferenceExpression) db
						.vertexToNode(v.getArgumentVertex());
				if (declExpr == null) {
					continue;
				}

				Set<ConstantValue> constantValue = cResolver.resolveConstantValues(declExpr);

				if (!constantValue.isEmpty()) {
					constantValue.forEach(cv -> {
						CPGVertexWithValue add = CPGVertexWithValue.of(v);
						add.setValue(cv);
						ret.add(add);
					});
				} else {
					CPGVertexWithValue add = CPGVertexWithValue.of(v);
					v.setValue(ErrorValue.newErrorValue(String.format("could not resolve %s", markVar)));
					ret.add(add);
				}
			} else if (Utils.hasLabel(v.getArgumentVertex(), MemberExpression.class)) {
				// When resolving to a member ("javax.crypto.Cipher.ENCRYPT_MODE") we resolve to the member's name.
<<<<<<< HEAD
				MemberExpression memberExpression = (MemberExpression) OverflowDatabase.getInstance().vertexToNode(v.getArgumentVertex());
				String fqn = memberExpression.getBase().getName() + '.' + memberExpression.getRefersTo().getName();
=======
				MemberExpression memberExpression = (MemberExpression) db.vertexToNode(v.getArgumentVertex());
				String fqn = memberExpression.getBase().getName() + '.' + memberExpression.getMember().getName();
>>>>>>> 13c4465e
				ConstantValue cv = ConstantValue.of(fqn);
				CPGVertexWithValue add = CPGVertexWithValue.of(v);
				add.setValue(cv);
				ret.add(add);
			} else {
				log.info("Cannot resolve concrete value of a node that is not a DeclaredReferenceExpression or a Literal: {} Returning NULL",
					v.getArgumentVertex().label());
				CPGVertexWithValue add = CPGVertexWithValue.of(v);
				v.setValue(ErrorValue.newErrorValue(String.format("could not resolve %s", markVar)));
				ret.add(add);
			}
		}
		return ret;
	}

	public static Set<Vertex> getVerticesForFunctionDeclaration(
			@NonNull Database<Node> db,
			de.fraunhofer.aisec.mark.markDsl.FunctionDeclaration functionDeclaration,
			CrymlinTraversalSource crymlinTraversal) {

		// resolve parameters which have a corresponding var part in the entity
		Set<Vertex> callsAndInitializers = new HashSet<>(getCalls(db, crymlinTraversal, functionDeclaration.getName(), functionDeclaration.getParams()));
		callsAndInitializers.addAll(getCtors(db, crymlinTraversal, functionDeclaration.getName(), functionDeclaration.getParams()));

		// fix for Java. In java, a ctor is always accompanied with a newexpression
		callsAndInitializers.removeIf(c -> Utils.hasLabel(c, NewExpression.class));

		return callsAndInitializers;
	}

	/**
	 * Given a Vertex v, try to find the function or method in which v is contained.
	 * <p>
	 * The resulting Vertex will be of type FunctionDeclaration or MethodDeclaration.
	 * <p>
	 * If v is not contained in a function, this method returns an empty Optional.
	 *
	 * @param v
	 * @param crymlinTraversal
	 * @return
	 */
	public static Optional<Vertex> getContainingFunction(Vertex v, CrymlinTraversalSource crymlinTraversal) {
		return crymlinTraversal.byID((long) v.id())
				.repeat(inE()
						.has("sub-graph", "AST")
						.outV())
				.until(
					or(
						hasLabel(FunctionDeclaration.class.getSimpleName()),
						hasLabel(MethodDeclaration.class.getSimpleName())))
				.tryNext();
	}

	/**
	 * Given a vertex that represents a <code>CallExpression</code>, return the base(s) that this call expression uses.
	 * <p>
	 * The result will be either an Optional.empty() in case of static method calls or function calls, or contain a single element.
	 *
	 * @param callExpression
	 * @return
	 */
	@NonNull
	public static Optional<Vertex> getBaseOfCallExpression(@NonNull Vertex callExpression) {
		Optional<Vertex> base = Optional.empty();
		Iterator<Edge> it = callExpression.edges(Direction.OUT, "BASE");
		if (it.hasNext()) {
			Vertex baseVertex = it.next().inVertex();
			Iterator<Edge> refIterator = baseVertex.edges(Direction.OUT, "REFERS_TO");
			if (refIterator.hasNext()) {
				// if the node refers to another node, return the node it refers to
				Vertex ref = refIterator.next().inVertex();
				base = Optional.of(ref);
			} else {
				base = Optional.of(baseVertex);
			}
		}
		return base;
	}

	public static Optional<Vertex> getBaseOfInitializerArgument(@NonNull Vertex expr) {
		Optional<Vertex> base = Optional.empty();
		Iterator<Edge> refIterator = expr.edges(Direction.IN, ARGUMENTS);
		if (refIterator.hasNext()) {
			Iterator<Edge> it = refIterator.next().outVertex().edges(Direction.IN, INITIALIZER);
			if (it.hasNext()) {
				Vertex baseVertex = it.next().outVertex();
				// for java, an initializer is contained in another
				it = baseVertex.edges(Direction.IN, INITIALIZER);
				if (it.hasNext()) {
					baseVertex = it.next().outVertex();
				}
				refIterator = baseVertex.edges(Direction.OUT, REFERS_TO);
				if (refIterator.hasNext()) {
					// if the node refers to another node, return the node it refers to
					base = Optional.of(refIterator.next().inVertex());
				} else {
					base = Optional.of(baseVertex);
				}
			}
		}
		return base;
	}

	public static Optional<Vertex> getBaseOfCallOfArgumentExpression(@NonNull Vertex expr) {
		Optional<Vertex> base = Optional.empty();
		Iterator<Edge> refIterator = expr.edges(Direction.IN, ARGUMENTS);
		if (refIterator.hasNext()) {
			base = getBaseOfCallExpression(refIterator.next().outVertex());
		}
		return base;
	}

	public static Optional<Vertex> getAssigneeOfConstructExpression(Vertex vertex) {
		Iterator<Edge> it = vertex.edges(Direction.IN, INITIALIZER);
		if (it.hasNext()) {
			Vertex variableDeclaration = it.next().outVertex();
			it = variableDeclaration.edges(Direction.IN, INITIALIZER);
			if (it.hasNext()) {
				variableDeclaration = it.next().outVertex();
			}
			Iterator<Edge> refIterator = variableDeclaration.edges(Direction.OUT, REFERS_TO);
			if (refIterator.hasNext()) {
				// if the node refers to another node, return the node it refers to
				variableDeclaration = refIterator.next().inVertex();
			}

			if (!VariableDeclaration.class.getSimpleName().equals(variableDeclaration.label())) {
				log.warn("Unexpected: Source of INITIALIZER edge to ConstructExpression is not a VariableDeclaration. Trying to continue anyway");
			}
			return Optional.of(variableDeclaration);
		}
		return Optional.empty();
	}

	public static Map<Integer, List<CPGVertexWithValue>> resolveOperand(@NonNull Database<Node> db, MarkContextHolder context, @NonNull String markVar,
			@NonNull MRule rule,
			Mark markModel, @NonNull CrymlinTraversalSource crymlin) {

		HashMap<Integer, List<CPGVertexWithValue>> verticesPerContext = new HashMap<>();

		// first get all vertices for the operand
		List<CPGVertexWithValue> matchingVertices = CrymlinQueryWrapper.getMatchingVertices(db, markVar, rule, markModel, crymlin);

		if (matchingVertices.isEmpty()) {
			log.warn("Did not find matching vertices for {}", markVar);
			return verticesPerContext;
		}

		// Use Constant resolver to resolve assignments to arguments
		List<CPGVertexWithValue> vertices = new ArrayList<>(resolveValuesForVertices(db, matchingVertices, markVar));

		// now split them up to belong to each instance (t) or markvar (t.foo)
		final String instance = markVar.substring(0, markVar.lastIndexOf('.'));

		// precompute a list mapping
		// from a nodeID (representing the varabledecl for the instance)
		// to a List of contexts where this base is referenced
		HashMap<Long, List<Integer>> nodeIDToContextIDs = new HashMap<>();
		if (StringUtils.countMatches(instance, '.') >= 1) {
			// if the instance itself is a markvar,
			// precalculate the variabledecl where each of the corresponding instance points to
			// i.e., precalculate the variabledecl for t.foo for each instance

			for (Map.Entry<Integer, MarkContext> entry : context.getAllContexts().entrySet()) {
				CPGVertexWithValue opInstance = entry.getValue().getOperand(instance);
				if (opInstance == null) {
					log.warn("Instance not found in context");
				} else if (opInstance.getArgumentVertex() == null) {
					log.warn("MARK variable {} does not correspond to a vertex", markVar);
				} else {
					Vertex vertex = opInstance.getArgumentVertex();
					// if available, get the variabledeclaration, this declaredreference refers_to
					Iterator<Edge> refersTo = opInstance.getArgumentVertex().edges(Direction.OUT, REFERS_TO);
					if (refersTo.hasNext()) {
						Edge next = refersTo.next();
						vertex = next.inVertex();
					}
					List<Integer> contextIDs = nodeIDToContextIDs.computeIfAbsent((Long) vertex.id(), x -> new ArrayList<>());
					contextIDs.add(entry.getKey());
				}
			}
		} else {
			// if the instance is entity referenced in the op, precalculate the variabledecl for each used op

			for (Map.Entry<Integer, MarkContext> entry : context.getAllContexts().entrySet()) {
				if (!entry.getValue().getInstanceContext().containsInstance(instance)) {
					log.warn("Instance not found in context");
				} else {
					Vertex opInstance = entry.getValue().getInstanceContext().getVertex(instance);
					Long id = -1L;
					if (opInstance != null) {
						id = (Long) opInstance.id();
					}
					List<Integer> contextIDs = nodeIDToContextIDs.computeIfAbsent(id, x -> new ArrayList<>());
					contextIDs.add(entry.getKey());
				}
			}
		}

		// now calculate a list of contextID to matching vertices which fill the base we are looking for

		for (CPGVertexWithValue vertexWithValue : vertices) {
			Long id = -1L; // -1 = null
			if (vertexWithValue.getBase() != null) {
				id = (Long) vertexWithValue.getBase().id();
			}
			List<Integer> contextIDs = nodeIDToContextIDs.get(id);
			if (contextIDs == null) {
				log.warn("Base not found in any context. Following expressionevaluation will be incomplete");
			} else {
				for (Integer c : contextIDs) {
					List<CPGVertexWithValue> verts = verticesPerContext.computeIfAbsent(c, x -> new ArrayList<>());
					verts.add(vertexWithValue);
				}
			}
		}

		return verticesPerContext;
	}

	/**
	 * Returns a set of ValueDeclarations where the variable/field/argument given by <code>delRefExpr</code> is declared.
	 *
	 * @param declRefExpr
	 * @return
	 */
	public static Set<ValueDeclaration> getDeclarationSites(@NonNull Database<Node> db, @NonNull DeclaredReferenceExpression declRefExpr) {
		Set<Vertex> refersTo = db.getGraph().traversal().V(declRefExpr.getId()).outE(REFERS_TO).inV().toBulkSet();
		Set<ValueDeclaration> varDecls = new HashSet<>();
		for (Vertex v : refersTo) {
			ValueDeclaration varDecl = (ValueDeclaration) db.vertexToNode(v);
			varDecls.add(varDecl);
		}
		return varDecls;
	}

	public static URI getFileLocation(Vertex v) {
		String path = v.value("file");
		return new File(path).toURI();
	}

	public static boolean eogConnection(Vertex source, Vertex sink, boolean branchesAllowed) {

		if (Objects.equals(source, sink)) {
			return true;
		}

		HashSet<Vertex> workList = new HashSet<>();
		HashSet<Vertex> seen = new HashSet<>();
		workList.add(source);

		while (!workList.isEmpty()) {
			HashSet<Vertex> newWorkList = new HashSet<>();
			for (Vertex v : workList) {
				seen.add(v);
				Iterator<Edge> eog = v.edges(Direction.OUT, EOG);
				int numEdges = 0;
				while (eog.hasNext()) {
					numEdges++;
					if (numEdges > 1 && !branchesAllowed) {
						return false;
					}
					Vertex next = eog.next().inVertex();
					if (next.equals(sink)) {
						return true;
					}
					if (!seen.contains(next)) {
						newWorkList.add(next);
					}
				}
			}
			workList = newWorkList;
		}

		return false;
	}

	public static Optional<Vertex> getDFGTarget(Vertex vertex) {
		Iterator<Edge> it = vertex.edges(Direction.OUT, DFG);
		if (it.hasNext()) {
			return Optional.of(it.next().inVertex());
		}
		return Optional.empty();
	}

	public static Set<Vertex> getDFGSources(Vertex vertex) {
		Set<Vertex> result = new HashSet<>();
		Iterator<Edge> it = vertex.edges(Direction.IN, DFG);
		while (it.hasNext()) {
			result.add(it.next().outVertex());
		}
		return result;
	}

	public static Optional<Vertex> refersTo(Vertex vertex) {
		Iterator<Edge> it = vertex.edges(Direction.IN, REFERS_TO);
		if (it.hasNext()) {
			return Optional.of(it.next().outVertex());
		}
		return Optional.empty();
	}

	public static Optional<Vertex> getInitializerFor(Vertex vertex) {
		// we first go back to the declaredreference (if any)
		Iterator<Edge> it = vertex.edges(Direction.IN, REFERS_TO);
		if (it.hasNext()) {
			vertex = it.next().outVertex();
		}

		// then we go forward to all referenced vars
		Iterator<Edge> refersTo = vertex.edges(Direction.OUT, REFERS_TO);
		while (refersTo.hasNext()) {
			Vertex referenced = refersTo.next().inVertex();
			Iterator<Edge> initializer = referenced.edges(Direction.OUT, INITIALIZER);
			if (initializer.hasNext()) {
				return Optional.of(initializer.next().inVertex());
			}
		}
		return Optional.empty();
	}

	public static Optional<Vertex> getField(String fqnClassName, String fieldName, CrymlinTraversalSource traveral) {

		Set<Vertex> vertices = traveral.fields(fieldName).toSet();
		for (Vertex v : vertices) {
			Iterator<Edge> it = v.edges(Direction.IN, FIELDS);
			if (it.hasNext()) {
				Vertex base = it.next().outVertex();
				if (base.value("name").equals(fqnClassName)) {
					return Optional.of(v);
				}
			}
		}
		return Optional.empty();
	}

	public static Optional<Object> getInitializerValue(Vertex vertex) {

		Iterator<Edge> dfg = vertex.edges(Direction.OUT, INITIALIZER);
		if (dfg.hasNext()) {
			Vertex vertex1 = dfg.next().inVertex();
			if (vertex1.label().equals(Literal.class.getSimpleName()) && vertex1.property("value").isPresent()) {
				return Optional.of(vertex1.property("value").orElse(null));
			}
		}
		return Optional.empty();
	}

	/**
	 * Returns an (unmodifiable) possibly empty list of all types this vertex might have.
	 *
	 * @param next
	 * @return
	 */
	@NonNull
	public static Set<Type> getPossibleSubTypes(@NonNull Database<Node> db, @NonNull Vertex next) {
		Set<Type> types = new HashSet<>();
		UnmodifiableIterator<Edge> it = Iterators.filter(next.edges(Direction.OUT, TYPE, POSSIBLE_SUB_TYPES), v -> Utils.hasLabel(v.inVertex(), Type.class));
		it.forEachRemaining(e -> types.add((Type) db.vertexToNode(e.inVertex())));

		return types;
	}
}<|MERGE_RESOLUTION|>--- conflicted
+++ resolved
@@ -533,13 +533,8 @@
 				}
 			} else if (Utils.hasLabel(v.getArgumentVertex(), MemberExpression.class)) {
 				// When resolving to a member ("javax.crypto.Cipher.ENCRYPT_MODE") we resolve to the member's name.
-<<<<<<< HEAD
-				MemberExpression memberExpression = (MemberExpression) OverflowDatabase.getInstance().vertexToNode(v.getArgumentVertex());
+				MemberExpression memberExpression = (MemberExpression) db.vertexToNode(v.getArgumentVertex());
 				String fqn = memberExpression.getBase().getName() + '.' + memberExpression.getRefersTo().getName();
-=======
-				MemberExpression memberExpression = (MemberExpression) db.vertexToNode(v.getArgumentVertex());
-				String fqn = memberExpression.getBase().getName() + '.' + memberExpression.getMember().getName();
->>>>>>> 13c4465e
 				ConstantValue cv = ConstantValue.of(fqn);
 				CPGVertexWithValue add = CPGVertexWithValue.of(v);
 				add.setValue(cv);
