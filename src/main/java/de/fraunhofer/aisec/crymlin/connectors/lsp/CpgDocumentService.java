
package de.fraunhofer.aisec.crymlin.connectors.lsp;

import de.fraunhofer.aisec.analysis.server.AnalysisServer;
import de.fraunhofer.aisec.analysis.structures.AnalysisContext;
import de.fraunhofer.aisec.analysis.structures.Finding;
import de.fraunhofer.aisec.analysis.structures.FindingDescription;
import de.fraunhofer.aisec.analysis.structures.Pair;
import de.fraunhofer.aisec.cpg.TranslationConfiguration;
import de.fraunhofer.aisec.cpg.TranslationManager;
import de.fraunhofer.aisec.cpg.helpers.Benchmark;
import de.fraunhofer.aisec.cpg.sarif.Region;
import de.fraunhofer.aisec.crymlin.connectors.db.OverflowDatabase;
import org.checkerframework.checker.nullness.qual.NonNull;
import org.eclipse.lsp4j.*;
import org.eclipse.lsp4j.services.LanguageClient;
import org.eclipse.lsp4j.services.TextDocumentService;
import org.slf4j.Logger;
import org.slf4j.LoggerFactory;

import java.io.File;
import java.io.IOException;
import java.net.URI;
import java.nio.file.Files;
import java.nio.file.Paths;
import java.util.*;
import java.util.concurrent.CompletableFuture;
import java.util.concurrent.ExecutionException;
import java.util.concurrent.TimeUnit;
import java.util.concurrent.TimeoutException;

import static de.fraunhofer.aisec.crymlin.dsl.__.filter;

/**
 * Implementation of a {@link TextDocumentService}, which handles certain notifications from a Language Client, such as opening or changing files.
 */
public class CpgDocumentService implements TextDocumentService {

	private static final Logger log = LoggerFactory.getLogger(CpgDocumentService.class);

	private static final String DISABLE_FINDING_PREFIX = "CODYZE-IGNORE-";
	private static final String DISABLE_FINDING_ALL = "CODYZE-IGNORE-ALL";

	private HashMap<String, Pair<String, PublishDiagnosticsParams>> lastScan = new HashMap<>();

	private LanguageClient client;

	// mark the whole file with _Information_ to indicate that the file is being scanned
	private void markWholeFile(String text, String uriString) {
		ArrayList<Diagnostic> allDiags = new ArrayList<>();
		Diagnostic diagnostic = new Diagnostic();
		diagnostic.setSeverity(DiagnosticSeverity.Information);
		diagnostic.setMessage("File is being scanned");
		String[] split = text.split("\n");
		diagnostic.setRange(
			new Range(
				new Position(0, 0),
				new Position(split.length - 1, split[split.length - 1].length())));
		allDiags.add(diagnostic);
		PublishDiagnosticsParams diagnostics = new PublishDiagnosticsParams();
		diagnostics.setDiagnostics(allDiags);
		diagnostics.setUri(uriString);
		client.publishDiagnostics(diagnostics);
	}

	private void analyze(String uriString, String text) {
		String sanitizedText = text.replaceAll("[\\n ]", "");
		if (lastScan.get(uriString) != null
				&& lastScan.get(uriString).getValue0().equals(sanitizedText)) {
			log.info("Same file already scanned, ignoring");
			client.publishDiagnostics(lastScan.get(uriString).getValue1());
			return;
		}

		markWholeFile(text, uriString);

		Benchmark bm = new Benchmark(CpgDocumentService.class, "Analysis finished");

		OverflowDatabase.getInstance().connect();
		OverflowDatabase.getInstance().purgeDatabase();

		File file = new File(URI.create(uriString));
		AnalysisServer instance = AnalysisServer.getInstance();
		if (instance == null) {
			log.error("Server instance is null.");
			return;
		}
		TranslationManager tm = TranslationManager.builder()
				.config(
					TranslationConfiguration.builder().debugParser(true).failOnError(false).codeInNodes(true).defaultPasses().sourceLocations(file).build())
				.build();

		CompletableFuture<AnalysisContext> analyze = instance.analyze(tm);

		try {
			AnalysisContext ctx = analyze.get(5, TimeUnit.MINUTES);

			log.info(
				"Analysis for {} done. Returning {} findings.",
				uriString,
				ctx.getFindings().size());
			bm.stop();

			// check if there are disabled findings
<<<<<<< HEAD
			List<String> allLines = null;
			try {
				allLines = Files.readAllLines(Paths.get(file.getAbsolutePath()));
			}
			catch (IOException e) {
				log.error("Error reading source file for message disabling", e);
			}

			ArrayList<Diagnostic> allDiags = new ArrayList<>();
			for (Finding f : ctx.getFindings()) {
				for (Region reg : f.getRegions()) {
					boolean skipWarning = false;
					Diagnostic diagnostic = new Diagnostic();
					if (f.isProblem()) {
						// Negative finding: Bad code
						diagnostic.setSeverity(DiagnosticSeverity.Error);
					} else {
						// Positive finding: Good code
						diagnostic.setSeverity(DiagnosticSeverity.Hint);
					}

					// Get human readable description, if available
					String msg = FindingDescription.getInstance().getDescriptionShort(f.getOnfailIdentifier());
					if (msg == null) {
						msg = f.getLogMsg();
					}

					diagnostic.setCode(f.getOnfailIdentifier());
					diagnostic.setMessage(msg);
					Range r = new Range(new Position(reg.getStartLine(), reg.getStartColumn()), new Position(reg.getEndLine(), reg.getEndColumn()));
					diagnostic.setRange(r);
					if (allLines != null) {
						String line = allLines.get(r.getStart().getLine());
						if (line.contains(DISABLE_FINDING_ALL) || line.contains(DISABLE_FINDING_PREFIX + f.getOnfailIdentifier())) {
							log.warn("Skipping finding {}, disabled via comment", f);
							skipWarning = true;
						}
					}
					if (!skipWarning) {
						allDiags.add(diagnostic);
					}
				}
			}
=======
			@NonNull
			Map<Integer, String> ignoredLines = getIgnoredLines(file);

			List<Diagnostic> allDiags = findingsToDiagnostics(ctx.getFindings(), ignoredLines);
>>>>>>> fc494b29

			PublishDiagnosticsParams diagnostics = new PublishDiagnosticsParams();
			diagnostics.setDiagnostics(allDiags);
			diagnostics.setUri(uriString);

			lastScan.put(uriString, new Pair<>(sanitizedText, diagnostics));

			// sending diagnostics
			client.publishDiagnostics(diagnostics);
		}
		catch (InterruptedException e) {
			log.error("Analysis error: ", e);
			Thread.currentThread().interrupt();
		}
		catch (ExecutionException | TimeoutException e) {
			analyze.cancel(true);
			log.error("Analysis error: ", e);
		}
	}

	/**
	 * Returns a map of line number to actual line content for all source
	 * code lines that contain a <code>DISABLE_FINDING</code> comment.
	 *
	 * @param file The file to read.
	 * @return A non-null but possibly empty map. Keys indicate line numbers, starting at 0.
	 */
	@NonNull
	private Map<Integer, String> getIgnoredLines(@NonNull File file) {
		Map<Integer, String> ignoredLines = new HashMap<>();
		try {
			List<String> allLines = Files.readAllLines(Paths.get(file.getAbsolutePath()));
			for (int i = 0; i < allLines.size(); i++) {
				String line = allLines.get(i);
				if (line.contains(DISABLE_FINDING_ALL) || line.contains(DISABLE_FINDING_PREFIX)) {
					ignoredLines.put(i, line);
				}
			}
		}
		catch (IOException e) {
			log.error("Error reading source file for message disabling", e);
		}

		return ignoredLines;
	}

	@NonNull
	private List<Diagnostic> findingsToDiagnostics(@NonNull Set<Finding> findings, @NonNull Map<Integer, String> ignoredLines) {
		List<Diagnostic> allDiags = new ArrayList<>();
		for (Finding f : findings) {
			for (Region reg : f.getRegions()) {
				Diagnostic diagnostic = new Diagnostic();
				diagnostic.setSeverity(f.isProblem() ? DiagnosticSeverity.Error : DiagnosticSeverity.Hint);

				// Get human readable description, if available
				String msg = FindingDescription.getInstance().getDescriptionShort(f.getOnfailIdentifier());
				if (msg == null) {
					msg = f.getLogMsg();
				}

				diagnostic.setCode(f.getOnfailIdentifier());
				diagnostic.setMessage(msg);
				Range r = new Range(new Position(reg.getStartLine(), reg.getStartColumn()), new Position(reg.getEndLine(), reg.getEndColumn()));
				diagnostic.setRange(r);

				String line = ignoredLines.get(r.getStart().getLine());
				if (line == null || (!line.contains(DISABLE_FINDING_ALL) && !line.contains(DISABLE_FINDING_PREFIX + f.getOnfailIdentifier()))) {
					allDiags.add(diagnostic);
				} else {
					log.warn("Skipping finding {}, disabled via comment", f);
				}
			}
		}

		return allDiags;
	}

	@Override
	public void didOpen(DidOpenTextDocumentParams params) {
		log.info("Handling didOpen for file: {}", params.getTextDocument().getUri());
		analyze(params.getTextDocument().getUri(), params.getTextDocument().getText());
	}

	@Override
	public void didChange(DidChangeTextDocumentParams params) {
		// Nothing to do.
	}

	@Override
	public void didClose(DidCloseTextDocumentParams params) {
		// Nothing to do.
	}

	@Override
	public void didSave(DidSaveTextDocumentParams params) {
		log.info("Handling didSave for file: {}", params.getTextDocument().getUri());
		analyze(params.getTextDocument().getUri(), params.getText());
	}

	void setClient(LanguageClient client) {
		this.client = client;
	}
}<|MERGE_RESOLUTION|>--- conflicted
+++ resolved
@@ -102,56 +102,10 @@
 			bm.stop();
 
 			// check if there are disabled findings
-<<<<<<< HEAD
-			List<String> allLines = null;
-			try {
-				allLines = Files.readAllLines(Paths.get(file.getAbsolutePath()));
-			}
-			catch (IOException e) {
-				log.error("Error reading source file for message disabling", e);
-			}
-
-			ArrayList<Diagnostic> allDiags = new ArrayList<>();
-			for (Finding f : ctx.getFindings()) {
-				for (Region reg : f.getRegions()) {
-					boolean skipWarning = false;
-					Diagnostic diagnostic = new Diagnostic();
-					if (f.isProblem()) {
-						// Negative finding: Bad code
-						diagnostic.setSeverity(DiagnosticSeverity.Error);
-					} else {
-						// Positive finding: Good code
-						diagnostic.setSeverity(DiagnosticSeverity.Hint);
-					}
-
-					// Get human readable description, if available
-					String msg = FindingDescription.getInstance().getDescriptionShort(f.getOnfailIdentifier());
-					if (msg == null) {
-						msg = f.getLogMsg();
-					}
-
-					diagnostic.setCode(f.getOnfailIdentifier());
-					diagnostic.setMessage(msg);
-					Range r = new Range(new Position(reg.getStartLine(), reg.getStartColumn()), new Position(reg.getEndLine(), reg.getEndColumn()));
-					diagnostic.setRange(r);
-					if (allLines != null) {
-						String line = allLines.get(r.getStart().getLine());
-						if (line.contains(DISABLE_FINDING_ALL) || line.contains(DISABLE_FINDING_PREFIX + f.getOnfailIdentifier())) {
-							log.warn("Skipping finding {}, disabled via comment", f);
-							skipWarning = true;
-						}
-					}
-					if (!skipWarning) {
-						allDiags.add(diagnostic);
-					}
-				}
-			}
-=======
 			@NonNull
 			Map<Integer, String> ignoredLines = getIgnoredLines(file);
 
 			List<Diagnostic> allDiags = findingsToDiagnostics(ctx.getFindings(), ignoredLines);
->>>>>>> fc494b29
 
 			PublishDiagnosticsParams diagnostics = new PublishDiagnosticsParams();
 			diagnostics.setDiagnostics(allDiags);
