package de.fraunhofer.aisec.crymlin.dsl;

import de.fraunhofer.aisec.cpg.graph.*;
import de.fraunhofer.aisec.crymlin.connectors.db.OverflowDatabase;
import org.apache.tinkerpop.gremlin.process.traversal.TraversalStrategies;
import org.apache.tinkerpop.gremlin.process.traversal.dsl.graph.GraphTraversal;
import org.apache.tinkerpop.gremlin.process.traversal.dsl.graph.GraphTraversalSource;
import org.apache.tinkerpop.gremlin.structure.Graph;
import org.apache.tinkerpop.gremlin.structure.T;
import org.apache.tinkerpop.gremlin.structure.Vertex;

import static de.fraunhofer.aisec.crymlin.dsl.__.hasLabel;
import static org.apache.tinkerpop.gremlin.process.traversal.dsl.graph.__.out;

/**
 * This class adds new functions to the traversal to START from
 *
 * <p>The DSL definition must be a class that extends {@code GraphTraversalSource} and should be
 * referenced in the {@code GremlinDsl} annotation on the {@code GraphTraversal} extension - in this
 * example {@link CrymlinTraversalDsl}. The methods on this class will be exposed with the other
 * traversal start steps on {@code GraphTraversalSource}.
 */
public class CrymlinTraversalSourceDsl extends GraphTraversalSource {

  public CrymlinTraversalSourceDsl(
      final Graph graph, final TraversalStrategies traversalStrategies) {
    super(graph, traversalStrategies);
  }

  public CrymlinTraversalSourceDsl(final Graph graph) {
    super(graph);
  }

  public GraphTraversal<Vertex, Vertex> variableDeclarations() {
    GraphTraversal<Vertex, Vertex> traversal = this.clone().V();

    return traversal.has("type", VariableDeclaration.class.getSimpleName());
  }

  // FIXME names of functions are '<namespace>::<function name>'
  // Thus, we would need to search for labels with the fully qualified name.
  // I think C++ discourages the use of namespace names as class/struct names. We could "interpret"
  // namespaces as "types".

  /**
   * Returns function and method calls.
   *
   * @return traversal of matched {@code CallExpression} vertices
   */
  public GraphTraversal<Vertex, Vertex> calls() {
    GraphTraversal<Vertex, Vertex> traversal = this.clone().V();

    return traversal.hasLabel(CallExpression.class.getSimpleName(), OverflowDatabase.getSubclasses(CallExpression.class));
  }

  /**
   * Returns function and method calls with the given name.
   *
   * @param callee_name name of the called function/method
   * @return traversal of matched {@code CallExpression} vertices
   */
  public GraphTraversal<Vertex, Vertex> calls(String callee_name) {
    GraphTraversal<Vertex, Vertex> traversal = this.clone().V();

<<<<<<< HEAD
    return traversal.has("type", CallExpression.class.getSimpleName()).has("name", callee_name);
=======
    return traversal
        .has(T.label, LabelP.of(CallExpression.class.getSimpleName()))
        .has("fqn", callee_name);
>>>>>>> 66f998ab
  }

  /**
   * Returns method calls on an instance (object) with the given name and where the instance has the
   * specified type.
   *
   * @param callee_name name of the called method
   * @param base_type type of the instance (object)
   * @return traversal of matched {@code CallExpression} vertices
   */
  public GraphTraversal<Vertex, Vertex> calls(String callee_name, String base_type) {
    GraphTraversal<Vertex, Vertex> traversal = this.clone().V();

    return traversal
<<<<<<< HEAD
        .hasLabel(CallExpression.class.getSimpleName(), OverflowDatabase.getSubclasses(CallExpression.class))
        .has("name", callee_name)
        .where(out("BASE").has("labels", base_type));
=======
        .has(T.label, LabelP.of(CallExpression.class.getSimpleName()))
        .has("fqn", callee_name)
        .where(out("BASE").has("type", base_type));
>>>>>>> 66f998ab
  }

  /**
   * Returns nodes with a label {@code MethodDeclaration}.
   *
   * @return
   */
  public GraphTraversal<Vertex, Vertex> methods() {
    return this.clone().V().hasLabel(MethodDeclaration.class.getSimpleName(), OverflowDatabase.getSubclasses(MethodDeclaration.class));
  }

  //  @Deprecated
  //  public GraphTraversal<Vertex, Vertex> cipherListSetterCalls() {
  //    GraphTraversalSource traversal = this.clone();
  //
  //    return this.calls().has(NAME, "SSL_CTX_set_cipher_list");
  //  }

  /**
   * Returns all TranslationUnitDeclaration nodes.
   *
   * @return
   */
  public GraphTraversal<Vertex, Vertex> translationunits() {
    return this.clone().V().hasLabel(TranslationUnitDeclaration.class.getSimpleName(), OverflowDatabase.getSubclasses(TranslationUnitDeclaration.class));
  }

  /**
   * Returns all RecordDeclarations (e.g., Java classes).
   *
   * @return
   */
  public GraphTraversal<Vertex, Vertex> recorddeclarations() {
    return this.clone().V().hasLabel(RecordDeclaration.class.getSimpleName(), OverflowDatabase.getSubclasses(RecordDeclaration.class));
  }

  /**
   * Returns the RecordDeclarations with a given name.
   *
   * @return
   */
  public GraphTraversal<Vertex, Vertex> recorddeclaration(String recordname) {
    GraphTraversal<Vertex, Vertex> traversal = this.clone().V();

    return this.clone().V().hasLabel(RecordDeclaration.class.getSimpleName(), OverflowDatabase.getSubclasses(RecordDeclaration.class)).has("name", recordname);
  }

  /**
   * Returns all RecordDeclarations (e.g., Java classes).
   *
   * @return
   */
  public GraphTraversal<Vertex, Vertex> functiondeclarations() {

    // NOTE We can query for multiple labels like this:
    // graph.traversal().V().where(hasLabel("VariableDeclaration").or().hasLabel("DeclaredReferenceExpression")).label().toList()
    //
    // or, much simpler:
    //
    // graph.traversal().V().hasLabel("VariableDeclaration", "DeclaredReferenceExpression").toList()

    return this.clone().V().hasLabel(FunctionDeclaration.class.getSimpleName(), OverflowDatabase.getSubclasses(FunctionDeclaration.class));
    //    return this.clone().V().hasLabel(FunctionDeclaration.class.getSimpleName());
    //    return traversal.has(T.label, LabelP.of(FunctionDeclaration.class.getSimpleName()));
  }

  /**
   * Returns the FunctionDeclarations with a given name.
   *
   * @return
   */
  public GraphTraversal<Vertex, Vertex> functiondeclaration(String functionname) {
    GraphTraversal<Vertex, Vertex> traversal = this.clone().V();

    return traversal
        .hasLabel(FunctionDeclaration.class.getSimpleName(), OverflowDatabase.getSubclasses(FunctionDeclaration.class))
        .has("name", functionname);
  }

  /**
   * Returns all Declarations (e.g., variables).
   *
   * @return
   */
  public GraphTraversal<Vertex, Vertex> declarations() {
    GraphTraversal<Vertex, Vertex> traversal = this.clone().V();

    return traversal.hasLabel(Declaration.class.getSimpleName(), OverflowDatabase.getSubclasses(Declaration.class));
  }

  /**
   * Returns the node by ID
   *
   * @return
   */
  public GraphTraversal<Vertex, Vertex> byID(long id) {
    GraphTraversal<Vertex, Vertex> traversal = this.clone().V();

    return traversal.has(T.id, id);
  }

  /**
   * Returns the next nodes connected via EOG
   *
   * @return
   */
  public GraphTraversal<Vertex, Vertex> nextEOGFromID(long id) {

    //    this.clone().V().has(T.id, id)
    //            .repeat(out("EOG").simplePath().store("x"))
    //            .cap("x")
    //            .unfold()
    //            .dedup()

    GraphTraversal<Vertex, Vertex> traversal = this.clone().V();

    return traversal
        .has(T.id, id)
        .repeat(out("EOG"))
        .until(hasLabel(MemberCallExpression.class.getSimpleName(), OverflowDatabase.getSubclasses(MemberCallExpression.class)))
        .emit(hasLabel(MemberCallExpression.class.getSimpleName(), OverflowDatabase.getSubclasses(MemberCallExpression.class)));
  }
}<|MERGE_RESOLUTION|>--- conflicted
+++ resolved
@@ -62,13 +62,9 @@
   public GraphTraversal<Vertex, Vertex> calls(String callee_name) {
     GraphTraversal<Vertex, Vertex> traversal = this.clone().V();
 
-<<<<<<< HEAD
-    return traversal.has("type", CallExpression.class.getSimpleName()).has("name", callee_name);
-=======
-    return traversal
-        .has(T.label, LabelP.of(CallExpression.class.getSimpleName()))
+    return traversal
+        .hasLabel(CallExpression.class.getSimpleName(), OverflowDatabase.getSubclasses(CallExpression.class))
         .has("fqn", callee_name);
->>>>>>> 66f998ab
   }
 
   /**
@@ -83,15 +79,9 @@
     GraphTraversal<Vertex, Vertex> traversal = this.clone().V();
 
     return traversal
-<<<<<<< HEAD
         .hasLabel(CallExpression.class.getSimpleName(), OverflowDatabase.getSubclasses(CallExpression.class))
-        .has("name", callee_name)
-        .where(out("BASE").has("labels", base_type));
-=======
-        .has(T.label, LabelP.of(CallExpression.class.getSimpleName()))
         .has("fqn", callee_name)
         .where(out("BASE").has("type", base_type));
->>>>>>> 66f998ab
   }
 
   /**
