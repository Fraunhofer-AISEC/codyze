
package de.fraunhofer.aisec.crymlin.server;

import de.fraunhofer.aisec.cpg.TranslationManager;
import de.fraunhofer.aisec.cpg.TranslationResult;
import de.fraunhofer.aisec.cpg.graph.Node;
import de.fraunhofer.aisec.cpg.helpers.Benchmark;
import de.fraunhofer.aisec.cpg.passes.Pass;
import de.fraunhofer.aisec.crymlin.JythonInterpreter;
import de.fraunhofer.aisec.crymlin.builtin.IsInstanceBuiltin;
import de.fraunhofer.aisec.crymlin.builtin.ReceivesValueFromBuiltin;
import de.fraunhofer.aisec.crymlin.connectors.db.Neo4jDatabase;
import de.fraunhofer.aisec.crymlin.connectors.db.OverflowDatabase;
import de.fraunhofer.aisec.crymlin.connectors.db.TraversalConnection;
import de.fraunhofer.aisec.crymlin.connectors.db.TraversalConnection.Type;
import de.fraunhofer.aisec.crymlin.connectors.lsp.CpgLanguageServer;
import de.fraunhofer.aisec.crymlin.dsl.CrymlinTraversalSource;
import de.fraunhofer.aisec.crymlin.passes.PassWithContext;
import de.fraunhofer.aisec.crymlin.builtin.BuiltinRegistry;
import de.fraunhofer.aisec.crymlin.builtin.SplitBuiltin;
import de.fraunhofer.aisec.mark.XtextParser;
import de.fraunhofer.aisec.mark.markDsl.MarkModel;
import de.fraunhofer.aisec.markmodel.Mark;
import de.fraunhofer.aisec.markmodel.MarkInterpreter;
import de.fraunhofer.aisec.markmodel.MarkModelLoader;
import org.apache.tinkerpop.gremlin.neo4j.structure.Neo4jGraph;
import org.apache.tinkerpop.gremlin.structure.Graph;
import org.apache.tinkerpop.gremlin.structure.io.graphml.GraphMLIo;
import org.apache.tinkerpop.gremlin.structure.io.graphml.GraphMLReader;
import org.apache.tinkerpop.gremlin.structure.io.graphml.GraphMLWriter;
import org.checkerframework.checker.nullness.qual.NonNull;
import org.checkerframework.checker.nullness.qual.Nullable;
import org.eclipse.lsp4j.jsonrpc.Launcher;
import org.eclipse.lsp4j.launch.LSPLauncher;
import org.eclipse.lsp4j.services.LanguageClient;
import org.slf4j.Logger;
import org.slf4j.LoggerFactory;

import java.io.File;
import java.io.FileInputStream;
import java.io.FileOutputStream;
import java.io.IOException;
import java.nio.file.DirectoryStream;
import java.nio.file.Files;
import java.nio.file.Path;
import java.time.Duration;
import java.time.Instant;
import java.util.HashMap;
import java.util.concurrent.CompletableFuture;
import java.util.concurrent.ExecutionException;

/**
 * This is the main CPG analysis server.
 *
 * <p>
 * It accepts input from either an console or from a language server (LSP). As both use stdin/stdout, only one of them can be used at a time.
 *
 * <p>
 * The {@code analyze} method kicks off the main work: parsing the program, constructing the CPG and evaluating MARK rules against it, with the help of Gremlin queries.
 *
 * @author julian
 */
public class AnalysisServer {

<<<<<<< HEAD
  private static final Logger log = LoggerFactory.getLogger(AnalysisServer.class);
  private static final boolean EXPORT_TO_NEO4J = true;

  private static AnalysisServer instance;

  private ServerConfiguration config;

  private JythonInterpreter interp;

  private CpgLanguageServer lsp;

  private Mark markModel = new Mark();

  private AnalysisServer(ServerConfiguration config) {
    this.config = config;
    AnalysisServer.instance = this;
  }

  /**
   * Singleton must be initialized with AnalysisServer.builder().build() first.
   *
   * @return
   */
  @Nullable
  public static AnalysisServer getInstance() {
    return instance;
  }

  public static Builder builder() {
    return new Builder();
  }

  /** Starts the server in a separate threat, returns as soon as the server is ready to operate. */
  public void start() {
    if (config.launchLsp) {
      launchLspServer();
    } else if (config.launchConsole) {
      launchConsole();
    } else {
      // only load rules
      loadMarkRulesFromConfig();
    }
  }

  private void launchConsole() {

    loadMarkRulesFromConfig();

    // Initialize JythonInterpreter
    log.info("Launching crymlin query interpreter ...");
    interp = new JythonInterpreter();
    interp.connect();

    // Spawn an interactive console for gremlin experiments/controlling the server.
    // Blocks forever.
    // May be replaced by custom JLine console later (not important for the moment)
    // Blocks forever:
    interp.spawnInteractiveConsole();
  }

  /** Launches the LSP server. */
  private void launchLspServer() {
    lsp = new CpgLanguageServer();

    /*
     *  pool = Executors.newCachedThreadPool();
     *
     *  port = 9000;
     *
     * try ( serverSocket = new ServerSocket(port)) {
     * System.out.println("The language server is running on port " + port);
     * pool.submit( () -> { while (true) {  clientSocket = serverSocket.accept();
     *
     *  launcher = LSPLauncher.createServerLauncher( lsp,
     * clientSocket.getInputStream(), clientSocket.getOutputStream());
     *
     * launcher.startListening();
     *
     *  client = launcher.getRemoteProxy(); lsp.connect(client); } });
     * System.in.read(); }
     */
    Launcher<LanguageClient> launcher =
        LSPLauncher.createServerLauncher(lsp, System.in, System.out);

    launcher.startListening();

    LanguageClient client = launcher.getRemoteProxy();
    lsp.connect(client);
    log.info("LSP server started");

    loadMarkRulesFromConfig();
  }

  /**
   * Runs an analysis and persists the result.
   *
   * @param analyzer
   * @return
   * @throws ExecutionException
   * @throws InterruptedException
   */
  public CompletableFuture<TranslationResult> analyze(TranslationManager analyzer) {
    /*
     * Create analysis context and register at all passes supporting contexts.
     *
     * An analysis context is an in-memory data structure that can be used to
     * exchange data across passes outside of the actual CPG.
     */

    AnalysisContext ctx = new AnalysisContext();
    for (Pass p : analyzer.getPasses()) {
      if (p instanceof PassWithContext) {
        ((PassWithContext) p).setContext(ctx);
      }
    }

    // Run all passes and persist the result
    return analyzer
        .analyze() // Run analysis
        .thenApply(
            result -> {
              // Attach analysis context to result
              result.getScratch().put("ctx", ctx);
              return persistToODB(result);
            })
        .thenApplyAsync(
            result -> {
              if (EXPORT_TO_NEO4J) {
                // Optional, just for debugging: re-import into Neo4J
                exportToNeo4j(result);
              }
              return result;
            })
        .thenApply(
            result -> {
              log.info(
                  "Evaluating mark: {} entities, {} rules",
                  this.markModel.getEntities().size(),
                  this.markModel.getRules().size());
              // Evaluate all MARK rules
              MarkInterpreter mi = new MarkInterpreter(this.markModel);
              return mi.evaluate(result, ctx);
            });
  }

  public void loadMarkRulesFromConfig() {
    /*
     * Load MARK model as given in configuration, if it has not been set manually before.
     */
    if (config.markModelFiles != null && !config.markModelFiles.isEmpty()) {
      File markModelLocation = new File(config.markModelFiles);
      if (!markModelLocation.exists() || !markModelLocation.canRead()) {
        log.warn("Cannot read MARK model from {}", markModelLocation.getAbsolutePath());
      } else {
        loadMarkRules(markModelLocation);
      }
    }
  }

  /**
   * Loads all MARK rules from a file or a directory.
   *
   * @param markFile
   */
  public void loadMarkRules(@NonNull File markFile) {
    log.info("Parsing MARK files");
    Instant start = Instant.now();

    XtextParser parser = new XtextParser();

    if (!markFile.exists() || !markFile.canRead()) {
      log.warn("Cannot read MARK file(s) {}", markFile.getAbsolutePath());
    }

    if (markFile.isDirectory()) {
      log.info("Loading MARK from directory {}", markFile.getAbsolutePath());
      try (DirectoryStream<Path> fileStream = Files.newDirectoryStream(markFile.toPath())) {
        for (Path f : fileStream) {
          if (f.getFileName().toString().endsWith(".mark")) {
            log.info("  Loading MARK file {}", f.toFile().getAbsolutePath());
            parser.addMarkFile(f.toFile());
          }
        }
      } catch (IOException e) {
        log.error("Failed to load MARK file", e);
      }
    } else {
      parser.addMarkFile(markFile);
    }

    HashMap<String, MarkModel> markModels = parser.parse();
    log.info("Done parsing MARK files in {} ms", Duration.between(start, Instant.now()).toMillis());

    start = Instant.now();
    log.info("Transforming MARK Xtext to internal format");
    this.markModel = new MarkModelLoader().load(markModels);
    log.info(
        "Done Transforming MARK Xtext to internal format in {} ms",
        Duration.between(start, Instant.now()).toMillis());

    log.info(
        "Loaded {} entities and {} rules.",
        this.markModel.getEntities().size(),
        this.markModel.getRules().size());
  }

  /**
   * Returns a list with the names of the currently loaded MARK rules.
   *
   * @return
   */
  public @NonNull Mark getMarkModel() {
    return this.markModel;
  }

  public void stop() {
    if (interp != null) {
      interp.close();
      interp = null;
    }
    if (lsp != null) {
      lsp.shutdown();
      lsp = null;
    }
    Neo4jDatabase.getInstance().close();
    config = null;
    markModel = null;

    log.info("stop.");
  }

  public CpgLanguageServer getLSP() {
    return lsp;
  }

  private TranslationResult persistToNeo4J(TranslationResult result) {
    Benchmark b = new Benchmark(this.getClass(), "Persisting to Database");
    // Persist the result
    Neo4jDatabase.getInstance()
        .connect(); // this does not connect again if we are already connected
    Neo4jDatabase.getInstance().purgeDatabase();
    Neo4jDatabase<Node> db = Neo4jDatabase.getInstance();
    db.saveAll(result.getTranslationUnits());
    long duration = b.stop();
    // connect to DB
    try (TraversalConnection t = new TraversalConnection(TraversalConnection.Type.NEO4J)) {
      CrymlinTraversalSource crymlinTraversal = t.getCrymlinTraversal();
      Long numEdges = crymlinTraversal.E().count().next();
      Long numVertices = crymlinTraversal.V().count().next();
      log.info(
          "Nodes in Neo4J graph: {} ({} ms/node), edges in graph: {} ({} ms/edge)",
          numVertices,
          String.format("%.2f", (double) duration / numVertices),
          numEdges,
          String.format("%.2f", (double) duration / numEdges));
    }
    log.info("Benchmark: Persisted approx {} nodes", Neo4jDatabase.getInstance().getNumNodes());
    return result;
  }

  private TranslationResult persistToODB(TranslationResult result) {
    Benchmark b = new Benchmark(this.getClass(), "Persisting to Database");
    // Persist the result
    OverflowDatabase.getInstance().purgeDatabase();
    OverflowDatabase<Node> db = OverflowDatabase.getInstance();
    db.saveAll(result.getTranslationUnits());
    long duration = b.stop();
    // connect to DB
    try (TraversalConnection t = new TraversalConnection(Type.OVERFLOWDB)) {
      CrymlinTraversalSource crymlinTraversal = t.getCrymlinTraversal();
      Long numEdges = crymlinTraversal.V().outE().count().next();
      Long numVertices = crymlinTraversal.V().count().next();
      log.info(
          "Nodes in OverflowDB graph: {} ({} ms/node), edges in graph: {} ({} ms/edge)",
          numVertices,
          String.format("%.2f", (double) duration / numVertices),
          numEdges,
          String.format("%.2f", (double) duration / numEdges));
    }
    log.info("Benchmark: Persisted approx {} nodes", db.getNumNodes());
    return result;
  }

  /**
   * It's awful, but this is the only way to import raw data into Neo4J without relying on an OGM.
   *
   * <p>We want to skip the OGM to make that what we see in the database is the actual graph from
   * memory, and not the result of CPG -> OverflowDB-OGM -> OverflowDB -> Tinkerpop -> Neo4J-OGM ->
   * Neo4J.
   *
   * @param result
   * @return
   */
  private TranslationResult exportToNeo4j(TranslationResult result) {
    try {
      // Export from OverflowDB to file
      OverflowDatabase.getInstance().connect();
      Graph graph = OverflowDatabase.getInstance().getGraph();

      log.info("Exporting {} nodes to GraphML", graph.traversal().V().count().next());
      try (FileOutputStream fos = new FileOutputStream("this-is-so-graphic.graphml")) {
        GraphMLWriter.Builder writer = graph.io(GraphMLIo.build()).writer();
        writer.vertexLabelKey("labels");
        writer.create().writeGraph(fos, graph);
      } catch (IOException e) {
        log.error("IOException", e);
      }

      // Import from file to Neo4J (for visualization only)
      log.info("Importing into Neo4j ...");
      try (FileInputStream fis = new FileInputStream("this-is-so-graphic.graphml")) {
        File neo4jDB =
            Path.of(".data", "databases", "graph.db")
                .toFile(); // new File("./.data/databases/graph.db");
        if (neo4jDB.exists()) {
          Files.move(
              neo4jDB.toPath(),
              Path.of(
                  System.getProperty("java.io.tmpdir"),
                  "backup" + System.currentTimeMillis() + ".db"));
        }
        try (Neo4jGraph neo4jGraph =
            Neo4jGraph.open(Path.of(".data", "databases", "graph.db").toString())) {
          GraphMLReader.Builder reader = neo4jGraph.io(GraphMLIo.build()).reader();
          reader.strict(false);
          reader.vertexLabelKey("labels");
          reader.create().readGraph(fis, neo4jGraph);
        }
      } catch (IOException e) {
        log.error("IOException", e);
      }
      log.info("Done importing");
    } catch (Throwable t) {
      log.error("Throwable", t);
    }
    return result;
  }

  public static class Builder {
    private ServerConfiguration config;

    private Builder() {}

    public Builder config(ServerConfiguration config) {
      this.config = config;
      return this;
    }

    public AnalysisServer build() {
      return new AnalysisServer(this.config);
    }
  }
=======
	private static final Logger log = LoggerFactory.getLogger(AnalysisServer.class);
	private static final boolean EXPORT_TO_NEO4J = true;

	private static AnalysisServer instance;

	private ServerConfiguration config;

	private JythonInterpreter interp;

	private CpgLanguageServer lsp;

	private Mark markModel = new Mark();

	private AnalysisServer(ServerConfiguration config) {
		this.config = config;
		AnalysisServer.instance = this;

		// Register built-in functions
		BuiltinRegistry.getInstance().register(new SplitBuiltin());
		BuiltinRegistry.getInstance().register(new IsInstanceBuiltin());
		BuiltinRegistry.getInstance().register(new ReceivesValueFromBuiltin());
	}

	/**
	 * Singleton must be initialized with AnalysisServer.builder().build() first.
	 *
	 * @return
	 */
	@Nullable
	public static AnalysisServer getInstance() {
		return instance;
	}

	public static Builder builder() {
		return new Builder();
	}

	/** Starts the server in a separate threat, returns as soon as the server is ready to operate. */
	public void start() {
		if (config.launchLsp) {
			launchLspServer();
		} else if (config.launchConsole) {
			launchConsole();
		} else {
			// only load rules
			loadMarkRulesFromConfig();
		}
	}

	private void launchConsole() {

		loadMarkRulesFromConfig();

		// Initialize JythonInterpreter
		log.info("Launching crymlin query interpreter ...");
		interp = new JythonInterpreter();
		interp.connect();

		// Spawn an interactive console for gremlin experiments/controlling the server.
		// Blocks forever.
		// May be replaced by custom JLine console later (not important for the moment)
		// Blocks forever:
		interp.spawnInteractiveConsole();
	}

	/** Launches the LSP server. */
	private void launchLspServer() {
		lsp = new CpgLanguageServer();

		/*
		 * pool = Executors.newCachedThreadPool(); port = 9000; try ( serverSocket = new ServerSocket(port)) {
		 * System.out.println("The language server is running on port " + port); pool.submit( () -> { while (true) { clientSocket = serverSocket.accept(); launcher =
		 * LSPLauncher.createServerLauncher( lsp, clientSocket.getInputStream(), clientSocket.getOutputStream()); launcher.startListening(); client =
		 * launcher.getRemoteProxy(); lsp.connect(client); } }); System.in.read(); }
		 */
		Launcher<LanguageClient> launcher = LSPLauncher.createServerLauncher(lsp, System.in, System.out);

		launcher.startListening();

		LanguageClient client = launcher.getRemoteProxy();
		lsp.connect(client);
		log.info("LSP server started");

		loadMarkRulesFromConfig();
	}

	/**
	 * Runs an analysis and persists the result.
	 *
	 * @param analyzer
	 * @return
	 * @throws ExecutionException
	 * @throws InterruptedException
	 */
	public CompletableFuture<TranslationResult> analyze(TranslationManager analyzer) {
		/*
		 * Create analysis context and register at all passes supporting contexts. An analysis context is an in-memory data structure that can be used to exchange data
		 * across passes outside of the actual CPG.
		 */

		AnalysisContext ctx = new AnalysisContext();
		for (Pass p : analyzer.getPasses()) {
			if (p instanceof PassWithContext) {
				((PassWithContext) p).setContext(ctx);
			}
		}

		// Run all passes and persist the result
		return analyzer.analyze() // Run analysis
				.thenApply(result -> {
					// Attach analysis context to result
					result.getScratch().put("ctx", ctx);
					return persistToODB(result);
				}).thenApplyAsync(result -> {
					if (EXPORT_TO_NEO4J) {
						// Optional, just for debugging: re-import into Neo4J
						exportToNeo4j(result);
					}
					return result;
				}).thenApply(result -> {
					log.info("Evaluating mark: {} entities, {} rules", this.markModel.getEntities().size(), this.markModel.getRules().size());
					// Evaluate all MARK rules
					MarkInterpreter mi = new MarkInterpreter(this.markModel);
					return mi.evaluate(result, ctx);
				});
	}

	public void loadMarkRulesFromConfig() {
		/*
		 * Load MARK model as given in configuration, if it has not been set manually before.
		 */
		if (config.markModelFiles != null && !config.markModelFiles.isEmpty()) {
			File markModelLocation = new File(config.markModelFiles);
			if (!markModelLocation.exists() || !markModelLocation.canRead()) {
				log.warn("Cannot read MARK model from {}", markModelLocation.getAbsolutePath());
			} else {
				loadMarkRules(markModelLocation);
			}
		}
	}

	/**
	 * Loads all MARK rules from a file or a directory.
	 *
	 * @param markFile
	 */
	public void loadMarkRules(@NonNull File markFile) {
		log.info("Parsing MARK files");
		Instant start = Instant.now();

		XtextParser parser = new XtextParser();

		if (!markFile.exists() || !markFile.canRead()) {
			log.warn("Cannot read MARK file(s) {}", markFile.getAbsolutePath());
		}

		if (markFile.isDirectory()) {
			log.info("Loading MARK from directory {}", markFile.getAbsolutePath());
			try (DirectoryStream<Path> fileStream = Files.newDirectoryStream(markFile.toPath())) {
				for (Path f : fileStream) {
					if (f.getFileName().toString().endsWith(".mark")) {
						log.info("  Loading MARK file {}", f.toFile().getAbsolutePath());
						parser.addMarkFile(f.toFile());
					}
				}
			}
			catch (IOException e) {
				log.error("Failed to load MARK file", e);
			}
		} else {
			parser.addMarkFile(markFile);
		}

		HashMap<String, MarkModel> markModels = parser.parse();
		log.info("Done parsing MARK files in {} ms", Duration.between(start, Instant.now()).toMillis());

		start = Instant.now();
		log.info("Transforming MARK Xtext to internal format");
		this.markModel = new MarkModelLoader().load(markModels);
		log.info("Done Transforming MARK Xtext to internal format in {} ms", Duration.between(start, Instant.now()).toMillis());

		log.info("Loaded {} entities and {} rules.", this.markModel.getEntities().size(), this.markModel.getRules().size());
	}

	/**
	 * Returns a list with the names of the currently loaded MARK rules.
	 *
	 * @return
	 */
	public @NonNull Mark getMarkModel() {
		return this.markModel;
	}

	public void stop() {
		if (interp != null) {
			interp.close();
			interp = null;
		}
		if (lsp != null) {
			lsp.shutdown();
			lsp = null;
		}
		Neo4jDatabase.getInstance().close();
		config = null;
		markModel = null;

		log.info("stop.");
	}

	public CpgLanguageServer getLSP() {
		return lsp;
	}

	private TranslationResult persistToNeo4J(TranslationResult result) {
		Benchmark b = new Benchmark(this.getClass(), "Persisting to Database");
		// Persist the result
		Neo4jDatabase.getInstance().connect(); // this does not connect again if we are already connected
		Neo4jDatabase.getInstance().purgeDatabase();
		Neo4jDatabase<Node> db = Neo4jDatabase.getInstance();
		db.saveAll(result.getTranslationUnits());
		long duration = b.stop();
		// connect to DB
		try (TraversalConnection t = new TraversalConnection(TraversalConnection.Type.NEO4J)) {
			CrymlinTraversalSource crymlinTraversal = t.getCrymlinTraversal();
			Long numEdges = crymlinTraversal.E().count().next();
			Long numVertices = crymlinTraversal.V().count().next();
			log.info("Nodes in Neo4J graph: {} ({} ms/node), edges in graph: {} ({} ms/edge)", numVertices, String.format("%.2f", (double) duration / numVertices),
				numEdges, String.format("%.2f", (double) duration / numEdges));
		}
		log.info("Benchmark: Persisted approx {} nodes", Neo4jDatabase.getInstance().getNumNodes());
		return result;
	}

	private TranslationResult persistToODB(TranslationResult result) {
		Benchmark b = new Benchmark(this.getClass(), "Persisting to Database");
		// Persist the result
		OverflowDatabase.getInstance().purgeDatabase();
		OverflowDatabase<Node> db = OverflowDatabase.getInstance();
		db.saveAll(result.getTranslationUnits());
		long duration = b.stop();
		// connect to DB
		try (TraversalConnection t = new TraversalConnection(Type.OVERFLOWDB)) {
			CrymlinTraversalSource crymlinTraversal = t.getCrymlinTraversal();
			Long numEdges = crymlinTraversal.V().outE().count().next();
			Long numVertices = crymlinTraversal.V().count().next();
			log.info("Nodes in OverflowDB graph: {} ({} ms/node), edges in graph: {} ({} ms/edge)", numVertices, String.format("%.2f", (double) duration / numVertices),
				numEdges, String.format("%.2f", (double) duration / numEdges));
		}
		log.info("Benchmark: Persisted approx {} nodes", db.getNumNodes());
		return result;
	}

	/**
	 * It's awful, but this is the only way to import raw data into Neo4J without relying on an OGM.
	 *
	 * <p>
	 * We want to skip the OGM to make that what we see in the database is the actual graph from memory, and not the result of CPG -> OverflowDB-OGM -> OverflowDB ->
	 * Tinkerpop -> Neo4J-OGM -> Neo4J.
	 *
	 * @param result
	 * @return
	 */
	private TranslationResult exportToNeo4j(TranslationResult result) {
		try {
			// Export from OverflowDB to file
			OverflowDatabase.getInstance().connect();
			Graph graph = OverflowDatabase.getInstance().getGraph();

			log.info("Exporting {} nodes to GraphML", graph.traversal().V().count().next());
			try (FileOutputStream fos = new FileOutputStream("this-is-so-graphic.graphml")) {
				GraphMLWriter.Builder writer = graph.io(GraphMLIo.build()).writer();
				writer.vertexLabelKey("labels");
				writer.create().writeGraph(fos, graph);
			}
			catch (IOException e) {
				log.error("IOException", e);
			}

			// Import from file to Neo4J (for visualization only)
			log.info("Importing into Neo4j ...");
			try (FileInputStream fis = new FileInputStream("this-is-so-graphic.graphml")) {
				File neo4jDB = Path.of(".data", "databases", "graph.db").toFile(); // new File("./.data/databases/graph.db");
				if (neo4jDB.exists()) {
					Files.move(neo4jDB.toPath(), Path.of(System.getProperty("java.io.tmpdir"), "backup" + System.currentTimeMillis() + ".db"));
				}
				try (Neo4jGraph neo4jGraph = Neo4jGraph.open(Path.of(".data", "databases", "graph.db").toString())) {
					GraphMLReader.Builder reader = neo4jGraph.io(GraphMLIo.build()).reader();
					reader.vertexLabelKey("labels");
					reader.create().readGraph(fis, neo4jGraph);
				}
			}
			catch (IOException e) {
				log.error("IOException", e);
			}
			log.info("Done importing");
		}
		catch (Throwable t) {
			log.error("Throwable", t);
		}
		return result;
	}

	public static class Builder {
		private ServerConfiguration config;

		private Builder() {
		}

		public Builder config(ServerConfiguration config) {
			this.config = config;
			return this;
		}

		public AnalysisServer build() {
			return new AnalysisServer(this.config);
		}
	}
>>>>>>> 4bd64d17
}<|MERGE_RESOLUTION|>--- conflicted
+++ resolved
@@ -62,360 +62,6 @@
  */
 public class AnalysisServer {
 
-<<<<<<< HEAD
-  private static final Logger log = LoggerFactory.getLogger(AnalysisServer.class);
-  private static final boolean EXPORT_TO_NEO4J = true;
-
-  private static AnalysisServer instance;
-
-  private ServerConfiguration config;
-
-  private JythonInterpreter interp;
-
-  private CpgLanguageServer lsp;
-
-  private Mark markModel = new Mark();
-
-  private AnalysisServer(ServerConfiguration config) {
-    this.config = config;
-    AnalysisServer.instance = this;
-  }
-
-  /**
-   * Singleton must be initialized with AnalysisServer.builder().build() first.
-   *
-   * @return
-   */
-  @Nullable
-  public static AnalysisServer getInstance() {
-    return instance;
-  }
-
-  public static Builder builder() {
-    return new Builder();
-  }
-
-  /** Starts the server in a separate threat, returns as soon as the server is ready to operate. */
-  public void start() {
-    if (config.launchLsp) {
-      launchLspServer();
-    } else if (config.launchConsole) {
-      launchConsole();
-    } else {
-      // only load rules
-      loadMarkRulesFromConfig();
-    }
-  }
-
-  private void launchConsole() {
-
-    loadMarkRulesFromConfig();
-
-    // Initialize JythonInterpreter
-    log.info("Launching crymlin query interpreter ...");
-    interp = new JythonInterpreter();
-    interp.connect();
-
-    // Spawn an interactive console for gremlin experiments/controlling the server.
-    // Blocks forever.
-    // May be replaced by custom JLine console later (not important for the moment)
-    // Blocks forever:
-    interp.spawnInteractiveConsole();
-  }
-
-  /** Launches the LSP server. */
-  private void launchLspServer() {
-    lsp = new CpgLanguageServer();
-
-    /*
-     *  pool = Executors.newCachedThreadPool();
-     *
-     *  port = 9000;
-     *
-     * try ( serverSocket = new ServerSocket(port)) {
-     * System.out.println("The language server is running on port " + port);
-     * pool.submit( () -> { while (true) {  clientSocket = serverSocket.accept();
-     *
-     *  launcher = LSPLauncher.createServerLauncher( lsp,
-     * clientSocket.getInputStream(), clientSocket.getOutputStream());
-     *
-     * launcher.startListening();
-     *
-     *  client = launcher.getRemoteProxy(); lsp.connect(client); } });
-     * System.in.read(); }
-     */
-    Launcher<LanguageClient> launcher =
-        LSPLauncher.createServerLauncher(lsp, System.in, System.out);
-
-    launcher.startListening();
-
-    LanguageClient client = launcher.getRemoteProxy();
-    lsp.connect(client);
-    log.info("LSP server started");
-
-    loadMarkRulesFromConfig();
-  }
-
-  /**
-   * Runs an analysis and persists the result.
-   *
-   * @param analyzer
-   * @return
-   * @throws ExecutionException
-   * @throws InterruptedException
-   */
-  public CompletableFuture<TranslationResult> analyze(TranslationManager analyzer) {
-    /*
-     * Create analysis context and register at all passes supporting contexts.
-     *
-     * An analysis context is an in-memory data structure that can be used to
-     * exchange data across passes outside of the actual CPG.
-     */
-
-    AnalysisContext ctx = new AnalysisContext();
-    for (Pass p : analyzer.getPasses()) {
-      if (p instanceof PassWithContext) {
-        ((PassWithContext) p).setContext(ctx);
-      }
-    }
-
-    // Run all passes and persist the result
-    return analyzer
-        .analyze() // Run analysis
-        .thenApply(
-            result -> {
-              // Attach analysis context to result
-              result.getScratch().put("ctx", ctx);
-              return persistToODB(result);
-            })
-        .thenApplyAsync(
-            result -> {
-              if (EXPORT_TO_NEO4J) {
-                // Optional, just for debugging: re-import into Neo4J
-                exportToNeo4j(result);
-              }
-              return result;
-            })
-        .thenApply(
-            result -> {
-              log.info(
-                  "Evaluating mark: {} entities, {} rules",
-                  this.markModel.getEntities().size(),
-                  this.markModel.getRules().size());
-              // Evaluate all MARK rules
-              MarkInterpreter mi = new MarkInterpreter(this.markModel);
-              return mi.evaluate(result, ctx);
-            });
-  }
-
-  public void loadMarkRulesFromConfig() {
-    /*
-     * Load MARK model as given in configuration, if it has not been set manually before.
-     */
-    if (config.markModelFiles != null && !config.markModelFiles.isEmpty()) {
-      File markModelLocation = new File(config.markModelFiles);
-      if (!markModelLocation.exists() || !markModelLocation.canRead()) {
-        log.warn("Cannot read MARK model from {}", markModelLocation.getAbsolutePath());
-      } else {
-        loadMarkRules(markModelLocation);
-      }
-    }
-  }
-
-  /**
-   * Loads all MARK rules from a file or a directory.
-   *
-   * @param markFile
-   */
-  public void loadMarkRules(@NonNull File markFile) {
-    log.info("Parsing MARK files");
-    Instant start = Instant.now();
-
-    XtextParser parser = new XtextParser();
-
-    if (!markFile.exists() || !markFile.canRead()) {
-      log.warn("Cannot read MARK file(s) {}", markFile.getAbsolutePath());
-    }
-
-    if (markFile.isDirectory()) {
-      log.info("Loading MARK from directory {}", markFile.getAbsolutePath());
-      try (DirectoryStream<Path> fileStream = Files.newDirectoryStream(markFile.toPath())) {
-        for (Path f : fileStream) {
-          if (f.getFileName().toString().endsWith(".mark")) {
-            log.info("  Loading MARK file {}", f.toFile().getAbsolutePath());
-            parser.addMarkFile(f.toFile());
-          }
-        }
-      } catch (IOException e) {
-        log.error("Failed to load MARK file", e);
-      }
-    } else {
-      parser.addMarkFile(markFile);
-    }
-
-    HashMap<String, MarkModel> markModels = parser.parse();
-    log.info("Done parsing MARK files in {} ms", Duration.between(start, Instant.now()).toMillis());
-
-    start = Instant.now();
-    log.info("Transforming MARK Xtext to internal format");
-    this.markModel = new MarkModelLoader().load(markModels);
-    log.info(
-        "Done Transforming MARK Xtext to internal format in {} ms",
-        Duration.between(start, Instant.now()).toMillis());
-
-    log.info(
-        "Loaded {} entities and {} rules.",
-        this.markModel.getEntities().size(),
-        this.markModel.getRules().size());
-  }
-
-  /**
-   * Returns a list with the names of the currently loaded MARK rules.
-   *
-   * @return
-   */
-  public @NonNull Mark getMarkModel() {
-    return this.markModel;
-  }
-
-  public void stop() {
-    if (interp != null) {
-      interp.close();
-      interp = null;
-    }
-    if (lsp != null) {
-      lsp.shutdown();
-      lsp = null;
-    }
-    Neo4jDatabase.getInstance().close();
-    config = null;
-    markModel = null;
-
-    log.info("stop.");
-  }
-
-  public CpgLanguageServer getLSP() {
-    return lsp;
-  }
-
-  private TranslationResult persistToNeo4J(TranslationResult result) {
-    Benchmark b = new Benchmark(this.getClass(), "Persisting to Database");
-    // Persist the result
-    Neo4jDatabase.getInstance()
-        .connect(); // this does not connect again if we are already connected
-    Neo4jDatabase.getInstance().purgeDatabase();
-    Neo4jDatabase<Node> db = Neo4jDatabase.getInstance();
-    db.saveAll(result.getTranslationUnits());
-    long duration = b.stop();
-    // connect to DB
-    try (TraversalConnection t = new TraversalConnection(TraversalConnection.Type.NEO4J)) {
-      CrymlinTraversalSource crymlinTraversal = t.getCrymlinTraversal();
-      Long numEdges = crymlinTraversal.E().count().next();
-      Long numVertices = crymlinTraversal.V().count().next();
-      log.info(
-          "Nodes in Neo4J graph: {} ({} ms/node), edges in graph: {} ({} ms/edge)",
-          numVertices,
-          String.format("%.2f", (double) duration / numVertices),
-          numEdges,
-          String.format("%.2f", (double) duration / numEdges));
-    }
-    log.info("Benchmark: Persisted approx {} nodes", Neo4jDatabase.getInstance().getNumNodes());
-    return result;
-  }
-
-  private TranslationResult persistToODB(TranslationResult result) {
-    Benchmark b = new Benchmark(this.getClass(), "Persisting to Database");
-    // Persist the result
-    OverflowDatabase.getInstance().purgeDatabase();
-    OverflowDatabase<Node> db = OverflowDatabase.getInstance();
-    db.saveAll(result.getTranslationUnits());
-    long duration = b.stop();
-    // connect to DB
-    try (TraversalConnection t = new TraversalConnection(Type.OVERFLOWDB)) {
-      CrymlinTraversalSource crymlinTraversal = t.getCrymlinTraversal();
-      Long numEdges = crymlinTraversal.V().outE().count().next();
-      Long numVertices = crymlinTraversal.V().count().next();
-      log.info(
-          "Nodes in OverflowDB graph: {} ({} ms/node), edges in graph: {} ({} ms/edge)",
-          numVertices,
-          String.format("%.2f", (double) duration / numVertices),
-          numEdges,
-          String.format("%.2f", (double) duration / numEdges));
-    }
-    log.info("Benchmark: Persisted approx {} nodes", db.getNumNodes());
-    return result;
-  }
-
-  /**
-   * It's awful, but this is the only way to import raw data into Neo4J without relying on an OGM.
-   *
-   * <p>We want to skip the OGM to make that what we see in the database is the actual graph from
-   * memory, and not the result of CPG -> OverflowDB-OGM -> OverflowDB -> Tinkerpop -> Neo4J-OGM ->
-   * Neo4J.
-   *
-   * @param result
-   * @return
-   */
-  private TranslationResult exportToNeo4j(TranslationResult result) {
-    try {
-      // Export from OverflowDB to file
-      OverflowDatabase.getInstance().connect();
-      Graph graph = OverflowDatabase.getInstance().getGraph();
-
-      log.info("Exporting {} nodes to GraphML", graph.traversal().V().count().next());
-      try (FileOutputStream fos = new FileOutputStream("this-is-so-graphic.graphml")) {
-        GraphMLWriter.Builder writer = graph.io(GraphMLIo.build()).writer();
-        writer.vertexLabelKey("labels");
-        writer.create().writeGraph(fos, graph);
-      } catch (IOException e) {
-        log.error("IOException", e);
-      }
-
-      // Import from file to Neo4J (for visualization only)
-      log.info("Importing into Neo4j ...");
-      try (FileInputStream fis = new FileInputStream("this-is-so-graphic.graphml")) {
-        File neo4jDB =
-            Path.of(".data", "databases", "graph.db")
-                .toFile(); // new File("./.data/databases/graph.db");
-        if (neo4jDB.exists()) {
-          Files.move(
-              neo4jDB.toPath(),
-              Path.of(
-                  System.getProperty("java.io.tmpdir"),
-                  "backup" + System.currentTimeMillis() + ".db"));
-        }
-        try (Neo4jGraph neo4jGraph =
-            Neo4jGraph.open(Path.of(".data", "databases", "graph.db").toString())) {
-          GraphMLReader.Builder reader = neo4jGraph.io(GraphMLIo.build()).reader();
-          reader.strict(false);
-          reader.vertexLabelKey("labels");
-          reader.create().readGraph(fis, neo4jGraph);
-        }
-      } catch (IOException e) {
-        log.error("IOException", e);
-      }
-      log.info("Done importing");
-    } catch (Throwable t) {
-      log.error("Throwable", t);
-    }
-    return result;
-  }
-
-  public static class Builder {
-    private ServerConfiguration config;
-
-    private Builder() {}
-
-    public Builder config(ServerConfiguration config) {
-      this.config = config;
-      return this;
-    }
-
-    public AnalysisServer build() {
-      return new AnalysisServer(this.config);
-    }
-  }
-=======
 	private static final Logger log = LoggerFactory.getLogger(AnalysisServer.class);
 	private static final boolean EXPORT_TO_NEO4J = true;
 
@@ -703,6 +349,7 @@
 				}
 				try (Neo4jGraph neo4jGraph = Neo4jGraph.open(Path.of(".data", "databases", "graph.db").toString())) {
 					GraphMLReader.Builder reader = neo4jGraph.io(GraphMLIo.build()).reader();
+					reader.strict(false);
 					reader.vertexLabelKey("labels");
 					reader.create().readGraph(fis, neo4jGraph);
 				}
@@ -733,5 +380,4 @@
 			return new AnalysisServer(this.config);
 		}
 	}
->>>>>>> 4bd64d17
 }