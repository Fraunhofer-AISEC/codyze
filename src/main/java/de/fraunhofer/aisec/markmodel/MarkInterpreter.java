
package de.fraunhofer.aisec.markmodel;

import de.breakpoint.pushdown.IllegalTransitionException;
import de.fraunhofer.aisec.cpg.TranslationResult;
import de.fraunhofer.aisec.cpg.helpers.Benchmark;
import de.fraunhofer.aisec.crymlin.connectors.db.TraversalConnection;
import de.fraunhofer.aisec.crymlin.dsl.CrymlinTraversalSource;
import de.fraunhofer.aisec.crymlin.server.AnalysisContext;
import de.fraunhofer.aisec.crymlin.server.ServerConfiguration;
import de.fraunhofer.aisec.crymlin.structures.Finding;
import de.fraunhofer.aisec.crymlin.utils.CrymlinQueryWrapper;
import de.fraunhofer.aisec.crymlin.utils.Pair;
import de.fraunhofer.aisec.crymlin.utils.Utils;
import de.fraunhofer.aisec.mark.markDsl.*;
import de.fraunhofer.aisec.markmodel.fsm.Node;
import de.fraunhofer.aisec.markmodel.wpds.TypeStateAnalysis;

import java.util.*;
import java.util.stream.Collectors;

import org.apache.tinkerpop.gremlin.structure.Direction;
import org.apache.tinkerpop.gremlin.structure.Edge;
import org.apache.tinkerpop.gremlin.structure.Vertex;
import org.checkerframework.checker.nullness.qual.NonNull;
import org.slf4j.Logger;
import org.slf4j.LoggerFactory;

import java.util.*;
import java.util.stream.Collectors;

import static de.fraunhofer.aisec.crymlin.server.TYPESTATE_ANALYSIS.WPDS;
import static java.lang.Math.toIntExact;

/** Evaluates MARK rules against the CPG. */
public class MarkInterpreter {
	private static final Logger log = LoggerFactory.getLogger(MarkInterpreter.class);
	@NonNull
	private final Mark markModel;
	private final ServerConfiguration config;

	public MarkInterpreter(@NonNull Mark markModel, ServerConfiguration config) {
		this.markModel = markModel;
		this.config = config;
	}

	public static String exprToString(Expression expr) {
		if (expr == null) {
			return " null ";
		}

		if (expr instanceof LogicalOrExpression) {
			return exprToString(((LogicalOrExpression) expr).getLeft()) + " || " + exprToString(((LogicalOrExpression) expr).getRight());
		} else if (expr instanceof LogicalAndExpression) {
			return exprToString(((LogicalAndExpression) expr).getLeft()) + " && " + exprToString(((LogicalAndExpression) expr).getRight());
		} else if (expr instanceof ComparisonExpression) {
			ComparisonExpression compExpr = (ComparisonExpression) expr;
			return exprToString(compExpr.getLeft()) + " " + compExpr.getOp() + " " + exprToString(compExpr.getRight());
		} else if (expr instanceof FunctionCallExpression) {
			FunctionCallExpression fExpr = (FunctionCallExpression) expr;
			String name = fExpr.getName();
			return name + "(" + fExpr.getArgs().stream().map(MarkInterpreter::argToString).collect(Collectors.joining(", ")) + ")";
		} else if (expr instanceof LiteralListExpression) {
			return "[ " + ((LiteralListExpression) expr).getValues().stream().map(Literal::getValue).collect(Collectors.joining(", ")) + " ]";
		} else if (expr instanceof RepetitionExpression) {
			RepetitionExpression inner = (RepetitionExpression) expr;
			// todo @FW do we want this optimization () can be omitted if inner is no sequence
			if (inner.getExpr() instanceof SequenceExpression) {
				return "(" + exprToString(inner.getExpr()) + ")" + inner.getOp();
			} else {
				return exprToString(inner.getExpr()) + inner.getOp();
			}
		} else if (expr instanceof Operand) {
			return ((Operand) expr).getOperand();
		} else if (expr instanceof Literal) {
			return ((Literal) expr).getValue();
		} else if (expr instanceof SequenceExpression) {
			SequenceExpression seq = ((SequenceExpression) expr);
			return exprToString(seq.getLeft()) + seq.getOp() + " " + exprToString(seq.getRight());
		} else if (expr instanceof Terminal) {
			Terminal inner = (Terminal) expr;
			return inner.getEntity() + "." + inner.getOp() + "()";
		} else if (expr instanceof OrderExpression) {
			OrderExpression order = (OrderExpression) expr;
			SequenceExpression seq = (SequenceExpression) order.getExp();
			return "order " + exprToString(seq);
		}
		return "UNKNOWN EXPRESSION TYPE: " + expr.getClass();
<<<<<<< HEAD
	}

	public static String argToString(Argument arg) {
		return exprToString((Expression) arg); // Every Argument is also an Expression
=======
>>>>>>> bea8d9d5
	}

	public static String argToString(Argument arg) {
		return exprToString((Expression) arg); // Every Argument is also an Expression
	}

	private Set<Vertex> getVerticesForFunctionDeclaration(FunctionDeclaration functionDeclaration, MEntity ent, CrymlinTraversalSource crymlinTraversal) {
		String functionName = Utils.extractMethodName(functionDeclaration.getName());
		String baseType = Utils.extractType(functionDeclaration.getName());

		// resolve parameters which have a corresponding var part in the entity
		ArrayList<String> args = ent.replaceArgumentVarsWithTypes(functionDeclaration.getParams());
		return CrymlinQueryWrapper.getCalls(crymlinTraversal, baseType, functionName, null, args);
	}

	/**
	 * Evaluates the {@code markModel} against the currently analyzed program (CPG).
	 *
	 * This is the core of the MARK evaluation.
	 *
	 * @param result
	 */
	public TranslationResult evaluate(TranslationResult result, AnalysisContext ctx) {

		Benchmark bOuter = new Benchmark(this.getClass(), "Mark evaluation");

		Object o = result.getScratch().get(TranslationResult.SOURCEFILESTOFRONTEND);
		if (o == null) {
			log.error("Scratch does not contain correct {}", TranslationResult.SOURCEFILESTOFRONTEND);
		} else {
			//      HashMap<String, String> sftfe = (HashMap<String, String>) o;
			//      HashSet<String> parser = new HashSet<>(sftfe.values());
			//      parser.forEach(System.err::println);
		}

		try (TraversalConnection t = new TraversalConnection(TraversalConnection.Type.OVERFLOWDB)) { // connects to the DB
			CrymlinTraversalSource crymlinTraversal = t.getCrymlinTraversal();

			log.info("Precalculating matching nodes");
			Benchmark b = new Benchmark(this.getClass(), "Precalculating maching nodes");
			/*
			 * iterate all entities and precalculate some things: - call statements to vertices
			 */
			for (MEntity ent : this.markModel.getEntities()) {
				log.info("Precalculating call statments for entity {}", ent.getName());
				ent.parseVars();
				for (MOp op : ent.getOps()) {
					log.debug("Looking for call statements for {}", op.getName());
					int numMatches = 0;
					for (OpStatement a : op.getStatements()) {
						Set<Vertex> temp = getVerticesForFunctionDeclaration(a.getCall(), ent, crymlinTraversal);
						log.debug("{}({}):{}", a.getCall().getName(), String.join(", ", a.getCall().getParams()), temp.size());
						numMatches += temp.size();
						op.addVertex(a, temp);
					}
					op.setParsingFinished();
					if (numMatches > 0) {
						log.info("Found {} call statements in the cpg for {}", numMatches, op.getName());
					}
				}
			}
			b.stop();

			log.info("Evaluate forbidden calls");
			b = new Benchmark(this.getClass(), "Evaluate forbidden calls");
			evaluateForbiddenCalls(ctx);
			b.stop();

			log.info("Evaluate order");
			b = new Benchmark(this.getClass(), "Evaluate typestates (order)");
			evaluateTypestate(ctx, crymlinTraversal, config);
			b.stop();

			log.info("Evaluate rules");
			b = new Benchmark(this.getClass(), "Evaluate rules");
			evaluateNonOrderRules(ctx);
			b.stop();

			bOuter.stop();

			return result;
		}
		finally {
			// reset stuff attached to this model
			this.markModel.reset();
		}
	}

	/**
	 * Iterate over all MOps in all MEntities, find all call statements in CPG and assign them to their respective MOp.
	 *
	 * <p>
	 * After this method, all call statements can be retrieved by MOp.getAllVertices(), MOp.getStatements(), and MOp.getVertexToCallStatementsMap().
	 *
	 * @param crymlinTraversal
	 * @param markModel
	 */
	private void assignCallsToOps(
			@NonNull CrymlinTraversalSource crymlinTraversal, @NonNull Mark markModel) {
		Benchmark b = new Benchmark(this.getClass(), "Precalculating matching nodes");
		/*
		 * iterate all entities and precalculate some things: - call statements to vertices
		 */
		for (MEntity ent : markModel.getEntities()) {
			log.info("Precalculating call statements for entity {}", ent.getName());
			ent.parseVars();
			for (MOp op : ent.getOps()) {
				log.debug("Looking for call statements for {}", op.getName());
				int numMatches = 0;
				for (OpStatement a : op.getStatements()) {
					Set<Vertex> temp = getVerticesForFunctionDeclaration(a.getCall(), ent, crymlinTraversal);
					log.debug(
						"{}({}):{}",
						a.getCall().getName(),
						String.join(", ", a.getCall().getParams()),
						temp.size());
					numMatches += temp.size();
					op.addVertex(a, temp);
				}
				op.setParsingFinished();
				if (numMatches > 0) {
					log.info("Found {} call statements in the cpg for {}", numMatches, op.getName());
				}
			}
		}
		b.stop();
	}

	private void evaluateTypestate(AnalysisContext ctx, CrymlinTraversalSource crymlinTraversal, ServerConfiguration config) {
<<<<<<< HEAD
		Benchmark tsBench = new Benchmark(MarkInterpreter.class, "Typestate Analysis");
=======
		Benchmark tsBench = new Benchmark(TypeStateAnalysis.class, "Typestate Analysis");
>>>>>>> bea8d9d5

		switch (config.typestateAnalysis) {

			case WPDS:
				log.info("Evaluating order with WPDS");
<<<<<<< HEAD
=======
				TypeStateAnalysis ts = new TypeStateAnalysis();
				List<MRule> rules = getOrderRules();
				for (MRule r : rules) {
					try {
						// Findings will be directly written into ctx.findings.
						ts.analyze(ctx, crymlinTraversal, r);
					}
					catch (IllegalTransitionException e) {
						log.error("Unexpected error in typestate WPDS", e);
					}
				}
				break;
>>>>>>> bea8d9d5

			case NFA:
				log.info("Evaluating order with NFA");
				evaluateOrder(ctx, crymlinTraversal);
				break;
		}

		tsBench.stop();
	}

	private List<MRule> getOrderRules() {
		// if getFSM() is null, there is no order-statement for this rule.
		return this.markModel.getRules().stream().filter(r -> r.getFSM() != null).collect(Collectors.toList());
	}

	private void evaluateOrder(AnalysisContext ctx, CrymlinTraversalSource crymlinTraversal) {
		/*
		 * We also look through forbidden nodes. The fact that these are forbidden is checked elsewhere Any function calls to functions which are not specified in an
		 * entity are _ignored_
		 */

		// precalculate, if we have any order to evaluate
		boolean hasVertices = false;
		outer: for (MEntity ent : this.markModel.getEntities()) {
			for (MOp op : ent.getOps()) {
				if (!op.getAllVertices().isEmpty()) {
					hasVertices = true;
					break outer;
				}
			}
		}
		if (!hasVertices) {
			log.info("no nodes match for TU and MARK-model. Skipping evaluation.");
			return;
		}

		for (MRule rule : getOrderRules()) {
			// rule.getFSM().pushToDB(); //debug only
			log.info("\tEvaluating rule {}", rule.getName());
<<<<<<< HEAD

			if (rule.getFSM() == null) {
				log.error("Rules with OrderExpression are expected to have a non-null FSM");
				return;
			}

			// Cache which Vertex belongs to which Op/Entity
			// a vertex can _only_ belong to one entity/op!
			HashMap<Vertex, MOp> callExprVerticesToOp = new HashMap<>();
			for (Map.Entry<String, Pair<String, MEntity>> entry : rule.getEntityReferences().entrySet()) {
				MEntity ent = entry.getValue().getValue1();
				if (ent == null) {
					continue;
				}
				for (MOp op : ent.getOps()) {
					op.getAllVertices().forEach(v -> callExprVerticesToOp.put(v, op));
				}
			}

			if (callExprVerticesToOp.isEmpty()) {
				log.info("no nodes match this rule. Skipping rule.");
				continue;
			}

=======

			// Cache which Vertex belongs to which Op/Entity
			// a vertex can _only_ belong to one entity/op!
			HashMap<Vertex, MOp> verticesToOp = new HashMap<>();
			for (Map.Entry<String, Pair<String, MEntity>> entry : rule.getEntityReferences().entrySet()) {
				MEntity ent = entry.getValue().getValue1();
				if (ent == null) {
					continue;
				}
				for (MOp op : ent.getOps()) {
					op.getAllVertices().forEach(v -> verticesToOp.put(v, op));
				}
			}

			if (verticesToOp.isEmpty()) {
				log.info("no nodes match this rule. Skipping rule.");
				continue;
			}

>>>>>>> bea8d9d5
			for (Vertex functionDeclaration : crymlinTraversal.functiondeclarations().toList()) {
				log.info("Evaluating function {}", (Object) functionDeclaration.value("name"));

				/*
<<<<<<< HEAD
				 * todo DT: should we allow this different entities in an order? rule UseOfBotan_CipherMode { using Forbidden as cm, Foo as f ensure order cm.start(),
=======
				 * todo should we allow this different entities in an order? rule UseOfBotan_CipherMode { using Forbidden as cm, Foo as f ensure order cm.start(),
>>>>>>> bea8d9d5
				 * cm.finish(), f.done() onfail WrongUseOfBotan_CipherMode } -> this does currently not work, as we store for each base, where in the FSM it is. BUT in
				 * this case, an instance of cm would always have a different base than f. is aliasing inside an order rule allowed? I.e. order x.a, x.b, x.c x i1;
				 * i1.a(); i1.b(); x i2 = i1; i2.c(); -> do we know if i2 is a copy, or an alias? -> always mark as error? -> currently this will result in: Violation
				 * against Order: i2.c(); (c) is not allowed. Expected one of: x.a Violation against Order: Base i1 is not correctly terminated. Expected one of [x.c] to
				 * follow the last call on this base.
				 */

				HashSet<Vertex> currentWorklist = new HashSet<>();
				currentWorklist.add(functionDeclaration);

				// which bases did we already see, but are not initialized correctly
				// base to set of eogpaths
				HashMap<String, HashSet<String>> disallowedBases = new HashMap<>();
				// stores the current markings in the FSM (i.e., which base is at which
				// FSM-node)
				HashMap<String, HashSet<Node>> baseToFSMNodes = new HashMap<>();
				// last usage of base
				HashMap<String, Vertex> lastBaseUsage = new HashMap<>();

				HashMap<Long, HashSet<String>> nodeIDtoEOGPathSet = new HashMap<>();
				HashSet<String> startEOG = new HashSet<>();
				startEOG.add("0");
				nodeIDtoEOGPathSet.put((Long) functionDeclaration.id(), startEOG);

				HashSet<String> seenStates = new HashSet<>();
				long visitedNodes = 0;

				while (!currentWorklist.isEmpty()) {
					HashSet<Vertex> nextWorklist = new HashSet<>();
<<<<<<< HEAD
=======
					//            System.out.println("SEEN: " + String.join(", ", seenStates));
					//            printWorklist(currentWorklist, nodeIDtoEOGPathSet);
					//            System.out.println();
>>>>>>> bea8d9d5

					for (Vertex vertex : currentWorklist) {
						visitedNodes++;

						String currentState = getStateSnapshot(vertex, baseToFSMNodes);
						seenStates.add(currentState);

						HashSet<String> eogPathSet = nodeIDtoEOGPathSet.get((Long) vertex.id());
						for (String eogPath : eogPathSet) {

							// ... no direct access to the labels TreeSet of Neo4JVertex
							// TODO JS: This might need to be adapted to non-multilabels with OverflowDB.
							if (vertex.label().contains("MemberCallExpression")
									// is the vertex part of any op of any mentioned entity? If not, ignore
<<<<<<< HEAD
									&& callExprVerticesToOp.get(vertex) != null) {

								MOp op = callExprVerticesToOp.get(vertex);
=======
									&& verticesToOp.get(vertex) != null) {

								MOp op = verticesToOp.get(vertex);
>>>>>>> bea8d9d5
								// check if the vertex actually belongs to a entity used in this rule
								if (rule.getEntityReferences().values().stream().anyMatch(x -> x.getValue1().equals(op.getParent()))) {

									Iterator<Edge> it = vertex.edges(Direction.OUT, "BASE");
									String base = null;
									String ref = null;
									if (it.hasNext()) {
										Vertex baseVertex = it.next().inVertex();
										base = baseVertex.value("name");
										Iterator<Edge> it_ref = baseVertex.edges(Direction.OUT, "REFERS_TO");
										if (it_ref.hasNext()) {
											ref = it_ref.next().inVertex().id().toString();
										}
									} else {
										log.error("base must not be null for MemberCallExpressions");
										assert false;
									}

									// if we have a reference to a node in the cpg, we add this to the prefixed
									// base this way, we could differentiate between nodes with the same base
									// name, but referencing different variables (e.g., if they are used in
									// different blocks)
									if (ref != null) {
										base += "|" + ref;
									}

									String prefixedBase = eogPath + "." + base;

									if (isDisallowedBase(disallowedBases, eogPath, base)) {
										//                      Finding f =
										//                          new Finding(
										//                              "Violation against Order: "
										//                                  + vertex.value("code")
										//                                  + " is not allowed. Base contains errors
										// already."
										//                                  + " ("
										//                                  + rule.getErrorMessage()
										//                                  + ")",
										//                              vertex.value("startLine"),
										//                              vertex.value("endLine"),
										//                              vertex.value("startColumn"),
										//                              vertex.value("endColumn"));
										// we hide base errors for now!
										// ctx.getFindings().add(f);
										// log.info("Finding: {}", f.toString());
									} else {
										HashSet<Node> nodesInFSM;
										if (baseToFSMNodes.get(prefixedBase) == null) {
											// we have not seen this base before. check if this is the start of an
											// order
											nodesInFSM = rule.getFSM().getStart(); // start nodes
										} else {
											nodesInFSM = baseToFSMNodes.get(prefixedBase); // nodes
											// calculated in previous step
										}

										HashSet<Node> nextNodesInFSM = new HashSet<>();

										// did at least one fsm-Node-match occur?
										boolean match = false;
										for (Node n : nodesInFSM) {
											// are there any ops corresponding to the current base and the current
											// function name?
											if (op != null && op.getName().equals(n.getOp())) {
												// this also has as effect, that if the FSM is in a end-state and a
												// intermediate state, and we follow the intermediate state, the
												// end-state is removed again, which is correct!
												nextNodesInFSM.addAll(n.getSuccessors());
												match = true;
											}
										}
										if (!match) {
											// if not, this call is not allowed, and this base must not be used in the
											// following eog
<<<<<<< HEAD
											Finding f = new Finding(
												"Violation against Order: "
														+ vertex.value("code")
														+ " ("
														+ (op == null ? "null" : op.getName())
														+ ") is not allowed. Expected one of: "
														+ nodesInFSM.stream().map(Node::getName).sorted().collect(Collectors.joining(", "))
														+ " ("
														+ rule.getErrorMessage()
														+ ")",
												rule.getErrorMessage(),
												toIntExact(vertex.value("startLine")),
												toIntExact(vertex.value("endLine")),
												toIntExact(vertex.value("startColumn")),
												toIntExact(vertex.value("endColumn")));
=======
											Finding f = new Finding("Violation against Order: " + vertex.value("code") + " (" + (op == null ? "null" : op.getName())
													+ ") is not allowed. Expected one of: " + nodesInFSM.stream()
															.map(Node::getName)
															.sorted()
															.collect(
																Collectors.joining(", "))
													+ " (" + rule.getErrorMessage() + ")",
												vertex.value("startLine"), vertex.value("endLine"),
												vertex.value("startColumn"), vertex.value("endColumn"));
>>>>>>> bea8d9d5
											ctx.getFindings().add(f);
											log.info("Finding: {}", f);
											disallowedBases.computeIfAbsent(base, x -> new HashSet<>()).add(eogPath);
										} else {
											String baseLocal = prefixedBase.split("\\.")[1]; // remove eogpath
											Vertex vertex1 = lastBaseUsage.get(baseLocal);
											long prevMaxLine = 0;
											if (vertex1 != null) {
												prevMaxLine = vertex1.value("startLine");
											}
											long newLine = vertex.value("startLine");
											if (prevMaxLine <= newLine) {
												lastBaseUsage.put(baseLocal, vertex);
											}
											baseToFSMNodes.put(prefixedBase, nextNodesInFSM);
										}
									}
								}
							}
							ArrayList<Vertex> outVertices = new ArrayList<>();
							vertex.edges(Direction.OUT, "EOG").forEachRemaining(edge -> outVertices.add(edge.inVertex()));

<<<<<<< HEAD
							// if more than one vertex follows the current one, we need to branch the eogPath
=======
							// if more than one vertex follows the curreant one, we need to branch the eogPath
>>>>>>> bea8d9d5
							if (outVertices.size() > 1) { // split
								HashSet<String> oldBases = new HashSet<>();
								HashMap<String, HashSet<Node>> newBases = new HashMap<>();
								// first we collect all entries which we need to remove from the baseToFSMNodes
								// map we also store these entries without the eog path prefix, to update later
								// in (1)
								for (Map.Entry<String, HashSet<Node>> entry : baseToFSMNodes.entrySet()) {
									if (entry.getKey().startsWith(eogPath)) {
										oldBases.add(entry.getKey());
										// keep the "." before the real base, as we need it later anyway
										newBases.put(entry.getKey().substring(eogPath.length()), entry.getValue());
									}
								}
								oldBases.forEach(baseToFSMNodes::remove);

								// (1) update all entries previously removed from the baseToFSMNodes map with
								// the new eogpath as prefix to the base
								for (int i = outVertices.size() - 1; i >= 0; i--) {
									// also update them in the baseToFSMNodes map
									String newEOGPath = eogPath + i;
									newBases.forEach((k, v) -> baseToFSMNodes.put(newEOGPath + k, v));

									String stateOfNext = getStateSnapshot(outVertices.get(i), baseToFSMNodes);
									if (seenStates.contains(stateOfNext)) {
<<<<<<< HEAD
										log.debug(
											"node/FSM state already visited: {}. Do not split into this.", stateOfNext);
=======
										log.debug("node/FSM state already visited: {}. Do not split into this.", stateOfNext);
>>>>>>> bea8d9d5
										outVertices.remove(i);
									} else {

										// update the eogpath directly in the vertices for the next step
										nodeIDtoEOGPathSet.computeIfAbsent((Long) outVertices.get(i).id(), x -> new HashSet<>()).add(newEOGPath);
									}
								}
							} else if (outVertices.size() == 1) {
								// else, if we only have one vertex following this
								// vertex, simply propagate the current eogpath to the next vertex
								nodeIDtoEOGPathSet.computeIfAbsent((Long) outVertices.get(0).id(), x -> new HashSet<>()).add(eogPath);
							}

							nextWorklist.addAll(outVertices);
						}
						// the current vertex has been analyzed with all these eogpath. remove from map, if we
						// visit it in another iteration
						nodeIDtoEOGPathSet.remove((Long) vertex.id());
					}
					currentWorklist = nextWorklist;
				}

<<<<<<< HEAD
				log.info(
					"Done evaluating function {}, rule {}. Visited Nodes: {}",
					functionDeclaration.value("name"),
					rule.getName(),
					visitedNodes);
=======
				log.info("Done evaluating function {}, rule {}. Visited Nodes: {}", functionDeclaration.value("name"), rule.getName(), visitedNodes);
>>>>>>> bea8d9d5
				// now the whole function was evaluated.
				// Check that the FSM is in its end/beginning state for all bases
				HashMap<String, HashSet<String>> nonterminatedBases = new HashMap<>();
				for (Map.Entry<String, HashSet<Node>> entry : baseToFSMNodes.entrySet()) {
					boolean hasEnd = false;
					HashSet<String> notEnded = new HashSet<>();
					for (Node n : entry.getValue()) {
						if (n.isEnd()) {
							// if one of the nodes in this fsm is at an END-node, this is fine.
							hasEnd = true;
							break;
						} else {
							notEnded.add(n.getName());
						}
					}
					if (!hasEnd) {
						// extract the real base name from eogpath.base
<<<<<<< HEAD
						HashSet<String> next = nonterminatedBases.computeIfAbsent(
							entry.getKey().substring(entry.getKey().indexOf('.') + 1), x -> new HashSet<>());
=======
						HashSet<String> next = nonterminatedBases.computeIfAbsent(entry.getKey().substring(entry.getKey().indexOf('.') + 1), x -> new HashSet<>());
>>>>>>> bea8d9d5
						next.addAll(notEnded);
					}
				}
				for (Map.Entry<String, HashSet<String>> entry : nonterminatedBases.entrySet()) {
					Vertex vertex = lastBaseUsage.get(entry.getKey());
					String base = entry.getKey().split("\\|")[0]; // remove potential refers_to local
					Finding f = new Finding(
<<<<<<< HEAD
						"Violation against Order: Base "
								+ base
								+ " is not correctly terminated. Expected one of ["
								+ entry.getValue().stream().sorted().collect(Collectors.joining(", "))
								+ "] to follow the correct last call on this base."
								+ " ("
								+ rule.getErrorMessage()
								+ ")",
						rule.getErrorMessage(),
						toIntExact(vertex.value("startLine")),
						toIntExact(vertex.value("endLine")),
						toIntExact(vertex.value("startColumn")),
						toIntExact(vertex.value("endColumn")));
=======
						"Violation against Order: Base " + base + " is not correctly terminated. Expected one of [" + entry.getValue()
								.stream()
								.sorted()
								.collect(
									Collectors.joining(", "))
								+ "] to follow the correct last call on this base." + " (" + rule.getErrorMessage() + ")",
						vertex.value("startLine"), vertex.value("endLine"), vertex.value("startColumn"), vertex.value("endColumn"));
>>>>>>> bea8d9d5
					ctx.getFindings().add(f);
					log.info("Finding: {}", f);
				}
			}
		}
	}

	private boolean isDisallowedBase(
			HashMap<String, HashSet<String>> disallowedBases, String eogpath, String base) {
		HashSet<String> disallowedEOGPaths = disallowedBases.get(base);
		if (disallowedEOGPaths != null) {
			return disallowedEOGPaths.stream().anyMatch(eogpath::startsWith);
		}
		return false;
	}

	private String getStateSnapshot(Vertex v, HashMap<String, HashSet<Node>> baseToFSMNodes) {
		HashMap<String, HashSet<Node>> simplified = new HashMap<>();

		for (Map.Entry<String, HashSet<Node>> entry : baseToFSMNodes.entrySet()) {
			simplified.computeIfAbsent(entry.getKey().split("\\.")[1], x -> new HashSet<>()).addAll(entry.getValue());
		}

		List<String> fsmStates = simplified.entrySet()
				.stream()
				.map(
					x -> x.getKey()
							+ "("
							+ x.getValue().stream().map(Node::toString).collect(Collectors.joining(","))
							+ ")")
				.distinct()
				.sorted()
				.collect(Collectors.toList());

		return v.id() + " " + String.join(",", fsmStates);
	}

	/**
	 * For a call to be forbidden, it needs to:
	 *
	 * <p>
	 * - match any forbidden signature (as callstatment in an op) with * for arbitrary parameters, _ for ignoring one parameter type, or - a reference to a var in the
	 * entity to specify a concrete type (no type hierarchy is analyzed!) _and_ is not allowed by any other non-forbidden matching call statement (in _any_ op).
	 *
	 * <p>
	 * After this method, findings have been added to ctx.getFindings().
	 */
	private void evaluateForbiddenCalls(@NonNull AnalysisContext ctx) {
		for (MEntity ent : this.markModel.getEntities()) {

			for (MOp op : ent.getOps()) {
				for (Map.Entry<Vertex, HashSet<OpStatement>> entry : op.getVertexToCallStatementsMap().entrySet()) {
					if (entry.getValue().stream().noneMatch(call -> "forbidden".equals(call.getForbidden()))) {
						// only allowed entries
						continue;
					}
					Vertex v = entry.getKey();
					boolean vertex_allowed = false;
					HashSet<String> violating = new HashSet<>();
					for (OpStatement call : entry.getValue()) {
						String callString = call.getCall().getName() + "(" + String.join(",", call.getCall().getParams()) + ")";

						if (!"forbidden".equals(call.getForbidden())) {
							// there is at least one CallStatement which explicitly allows this Vertex!
							log.info(
								"Vertex |{}| is allowed, since it matches whitelist entry {}",
								v.value("code"),
								callString);
							vertex_allowed = true;
							break;
						} else {
							violating.add(callString);
						}
					}
					if (!vertex_allowed) {
						int startLine = toIntExact(v.value("startLine"));
						int endLine = toIntExact(v.value("endLine"));
						int startColumn = toIntExact(v.value("startColumn"));
						int endColumn = toIntExact(v.value("endColumn"));
						String message = "Violation against forbidden call(s) "
								+ String.join(", ", violating)
								+ " in entity "
								+ ent.getName()
								+ ". Call was "
								+ v.value("code").toString();
						Finding f = new Finding(message, "FORBIDDEN", startLine, endLine, startColumn, endColumn);
						ctx.getFindings().add(f);
						log.info("Finding: {}", f);
					}
				}
			}
		}
	}

	/**
	 * Returns all rules from Mark model, which do not contain an "order" statement.
	 *
	 */
	private List<MRule> getNonOrderRules() {
		return markModel.getRules()
				.stream()
				.filter(
					r -> r != null && (r.getStatement() != null && r.getStatement().getEnsure() != null) && !(r.getStatement().getEnsure() != null
							&& r.getStatement().getEnsure().getExp() instanceof OrderExpression))
				.collect(Collectors.toList());
	}

<<<<<<< HEAD
	/**
	 * Evaluates the "ensure" part of a rule, if it is not an "order" expression.
	 *
	 * @param ctx
	 */
=======
>>>>>>> bea8d9d5
	private void evaluateNonOrderRules(AnalysisContext ctx) {

		for (MRule rule : getNonOrderRules()) {
			EvaluationContext ec = new EvaluationContext(rule, EvaluationContext.Type.RULE);
			ExpressionEvaluator ee = new ExpressionEvaluator(ec);

			RuleStatement s = rule.getStatement();
			log.info("checking rule {}", rule.getName());

<<<<<<< HEAD
			/* Evaluate "when" part */
			if (s.getCond() != null) {
				Optional<Boolean> condResult = ee.evaluate(s.getCond().getExp());
				if (condResult.isEmpty()) {
					log.warn(
						"The rule '{}'' will not be checked because it's guarding condition cannot be evaluated: {}",
						rule.getName(),
						ExpressionHelper.exprToString(s.getCond().getExp()));
					ctx.getFindings()
							.add(
								new Finding(
									"MarkRuleEvaluationFinding: Rule "
											+ rule.getName()
											+ ": guarding condition unknown",
									rule.getErrorMessage()));
				} else if (!condResult.get()) {
					log.info(
						"   terminate rule checking due to unsatisfied guarding condition: {}",
						ExpressionHelper.exprToString(s.getCond().getExp()));
					// TODO JS->FW: Is it correct that even a non-applicable rule is reported as a Finding?
					ctx.getFindings()
							.add(
								new Finding(
									"MarkRuleEvaluationFinding: Rule "
											+ rule.getName()
											+ ": guarding condition unsatisfied",
									rule.getErrorMessage()));

				}
			}

			/* Evaluate "ensure" part */
			Optional<Boolean> ensureResult = ee.evaluate(s.getEnsure().getExp());

			if (ensureResult.isEmpty()) {
				log.warn(
					"Ensure statement of rule '{}' cannot be evaluated: {}",
					rule.getName(),
					ExpressionHelper.exprToString(s.getEnsure().getExp()));
				ctx.getFindings()
						.add(
							new Finding(
								"MarkRuleEvaluationFinding: Rule "
										+ rule.getName()
										+ ": ensure condition unknown",
								rule.getErrorMessage()));
			} else if (ensureResult.get()) {
				log.info("Rule '{}' is satisfied.", rule.getName());
				// TODO JS->FW: Is it correct that even a satisfied rule is reported as a Finding?
				ctx.getFindings()
						.add(
							new Finding(
								"MarkRuleEvaluationFinding: Rule "
										+ rule.getName()
										+ ": ensure condition satisfied",
								rule.getErrorMessage()));
=======
			if (s.getCond() != null) {
				Optional<Boolean> condResult = ee.evaluate(s.getCond().getExp());
				if (condResult.isEmpty()) {
					log.warn("The rule '{}'' will not be checked because it's guarding condition cannot be evaluated: {}", rule.getName(),
						exprToString(s.getCond().getExp()));
					ctx.getFindings().add(new Finding("MarkRuleEvaluationFinding: Rule " + rule.getName() + ": guarding condition unknown"));
				} else if (!condResult.get()) {
					log.info("   terminate rule checking due to unsatisfied guarding condition: {}", exprToString(s.getCond().getExp()));
					ctx.getFindings().add(new Finding("MarkRuleEvaluationFinding: Rule " + rule.getName() + ": guarding condition unsatisfied"));
				}
			}

			Optional<Boolean> ensureResult = ee.evaluate(s.getEnsure().getExp());

			if (ensureResult.isEmpty()) {
				log.warn("Ensure statement of rule '{}' cannot be evaluated: {}", rule.getName(), exprToString(s.getEnsure().getExp()));
				ctx.getFindings().add(new Finding("MarkRuleEvaluationFinding: Rule " + rule.getName() + ": ensure condition unknown"));
			} else if (ensureResult.get()) {
				log.info("Rule '{}' is satisfied.", rule.getName());
				ctx.getFindings().add(new Finding("MarkRuleEvaluationFinding: Rule " + rule.getName() + ": ensure condition satisfied"));
>>>>>>> bea8d9d5
			} else {
				log.error("Rule '{}' is violated.", rule.getName());
				ctx.getFindings()
						.add(
							new Finding(
								"MarkRuleEvaluationFinding: Rule "
										+ rule.getName()
<<<<<<< HEAD
										+ ": ensure condition violated",
								rule.getErrorMessage()));
=======
										+ ": ensure condition violated"));
>>>>>>> bea8d9d5
			}
		}
	}

	/**
	 * Returns true if the current TranslationUnit contains any calls referenced from any of the given Mark rules.
	 *
	 * @return true, if the TU contains matching vertices, false otherwise.
	 * @param rules
	 */
	private boolean doesTranslationUnitContainRelevantCalls(@NonNull List<MRule> rules) {
		boolean hasVertices = false;
		outer: for (MEntity ent : this.markModel.getEntities()) {
			for (MOp op : ent.getOps()) {
				if (!op.getAllVertices().isEmpty()) {
					return true;
				}
			}
		}
		log.info("no nodes match for TU and MARK-model. Skipping evaluation.");
		return false;
	}
}<|MERGE_RESOLUTION|>--- conflicted
+++ resolved
@@ -1,7 +1,6 @@
 
 package de.fraunhofer.aisec.markmodel;
 
-import de.breakpoint.pushdown.IllegalTransitionException;
 import de.fraunhofer.aisec.cpg.TranslationResult;
 import de.fraunhofer.aisec.cpg.helpers.Benchmark;
 import de.fraunhofer.aisec.crymlin.connectors.db.TraversalConnection;
@@ -29,12 +28,10 @@
 import java.util.*;
 import java.util.stream.Collectors;
 
-import static de.fraunhofer.aisec.crymlin.server.TYPESTATE_ANALYSIS.WPDS;
-import static java.lang.Math.toIntExact;
-
 /** Evaluates MARK rules against the CPG. */
 public class MarkInterpreter {
 	private static final Logger log = LoggerFactory.getLogger(MarkInterpreter.class);
+
 	@NonNull
 	private final Mark markModel;
 	private final ServerConfiguration config;
@@ -86,20 +83,16 @@
 			return "order " + exprToString(seq);
 		}
 		return "UNKNOWN EXPRESSION TYPE: " + expr.getClass();
-<<<<<<< HEAD
 	}
 
 	public static String argToString(Argument arg) {
 		return exprToString((Expression) arg); // Every Argument is also an Expression
-=======
->>>>>>> bea8d9d5
-	}
-
-	public static String argToString(Argument arg) {
-		return exprToString((Expression) arg); // Every Argument is also an Expression
-	}
-
-	private Set<Vertex> getVerticesForFunctionDeclaration(FunctionDeclaration functionDeclaration, MEntity ent, CrymlinTraversalSource crymlinTraversal) {
+	}
+
+	private Set<Vertex> getVerticesForFunctionDeclaration(
+			FunctionDeclaration functionDeclaration,
+			MEntity ent,
+			CrymlinTraversalSource crymlinTraversal) {
 		String functionName = Utils.extractMethodName(functionDeclaration.getName());
 		String baseType = Utils.extractType(functionDeclaration.getName());
 
@@ -111,6 +104,7 @@
 	/**
 	 * Evaluates the {@code markModel} against the currently analyzed program (CPG).
 	 *
+	 * <p>
 	 * This is the core of the MARK evaluation.
 	 *
 	 * @param result
@@ -119,45 +113,15 @@
 
 		Benchmark bOuter = new Benchmark(this.getClass(), "Mark evaluation");
 
-		Object o = result.getScratch().get(TranslationResult.SOURCEFILESTOFRONTEND);
-		if (o == null) {
-			log.error("Scratch does not contain correct {}", TranslationResult.SOURCEFILESTOFRONTEND);
-		} else {
-			//      HashMap<String, String> sftfe = (HashMap<String, String>) o;
-			//      HashSet<String> parser = new HashSet<>(sftfe.values());
-			//      parser.forEach(System.err::println);
-		}
-
 		try (TraversalConnection t = new TraversalConnection(TraversalConnection.Type.OVERFLOWDB)) { // connects to the DB
 			CrymlinTraversalSource crymlinTraversal = t.getCrymlinTraversal();
+			List<Vertex> functions = crymlinTraversal.functiondeclarations().toList();
 
 			log.info("Precalculating matching nodes");
-			Benchmark b = new Benchmark(this.getClass(), "Precalculating maching nodes");
-			/*
-			 * iterate all entities and precalculate some things: - call statements to vertices
-			 */
-			for (MEntity ent : this.markModel.getEntities()) {
-				log.info("Precalculating call statments for entity {}", ent.getName());
-				ent.parseVars();
-				for (MOp op : ent.getOps()) {
-					log.debug("Looking for call statements for {}", op.getName());
-					int numMatches = 0;
-					for (OpStatement a : op.getStatements()) {
-						Set<Vertex> temp = getVerticesForFunctionDeclaration(a.getCall(), ent, crymlinTraversal);
-						log.debug("{}({}):{}", a.getCall().getName(), String.join(", ", a.getCall().getParams()), temp.size());
-						numMatches += temp.size();
-						op.addVertex(a, temp);
-					}
-					op.setParsingFinished();
-					if (numMatches > 0) {
-						log.info("Found {} call statements in the cpg for {}", numMatches, op.getName());
-					}
-				}
-			}
-			b.stop();
+			assignCallsToOps(crymlinTraversal, this.markModel);
 
 			log.info("Evaluate forbidden calls");
-			b = new Benchmark(this.getClass(), "Evaluate forbidden calls");
+			Benchmark b = new Benchmark(this.getClass(), "Evaluate forbidden calls");
 			evaluateForbiddenCalls(ctx);
 			b.stop();
 
@@ -222,18 +186,12 @@
 	}
 
 	private void evaluateTypestate(AnalysisContext ctx, CrymlinTraversalSource crymlinTraversal, ServerConfiguration config) {
-<<<<<<< HEAD
-		Benchmark tsBench = new Benchmark(MarkInterpreter.class, "Typestate Analysis");
-=======
 		Benchmark tsBench = new Benchmark(TypeStateAnalysis.class, "Typestate Analysis");
->>>>>>> bea8d9d5
 
 		switch (config.typestateAnalysis) {
 
 			case WPDS:
 				log.info("Evaluating order with WPDS");
-<<<<<<< HEAD
-=======
 				TypeStateAnalysis ts = new TypeStateAnalysis();
 				List<MRule> rules = getOrderRules();
 				for (MRule r : rules) {
@@ -246,7 +204,6 @@
 					}
 				}
 				break;
->>>>>>> bea8d9d5
 
 			case NFA:
 				log.info("Evaluating order with NFA");
@@ -286,61 +243,30 @@
 		for (MRule rule : getOrderRules()) {
 			// rule.getFSM().pushToDB(); //debug only
 			log.info("\tEvaluating rule {}", rule.getName());
-<<<<<<< HEAD
-
-			if (rule.getFSM() == null) {
-				log.error("Rules with OrderExpression are expected to have a non-null FSM");
-				return;
-			}
 
 			// Cache which Vertex belongs to which Op/Entity
 			// a vertex can _only_ belong to one entity/op!
-			HashMap<Vertex, MOp> callExprVerticesToOp = new HashMap<>();
+		HashMap<Vertex, MOp> verticesToOp = new HashMap<>();
 			for (Map.Entry<String, Pair<String, MEntity>> entry : rule.getEntityReferences().entrySet()) {
 				MEntity ent = entry.getValue().getValue1();
 				if (ent == null) {
 					continue;
 				}
 				for (MOp op : ent.getOps()) {
-					op.getAllVertices().forEach(v -> callExprVerticesToOp.put(v, op));
-				}
-			}
-
-			if (callExprVerticesToOp.isEmpty()) {
+				op.getAllVertices().forEach(v -> verticesToOp.put(v, op));
+				}
+			}
+
+		if (verticesToOp.isEmpty()) {
 				log.info("no nodes match this rule. Skipping rule.");
 				continue;
 			}
 
-=======
-
-			// Cache which Vertex belongs to which Op/Entity
-			// a vertex can _only_ belong to one entity/op!
-			HashMap<Vertex, MOp> verticesToOp = new HashMap<>();
-			for (Map.Entry<String, Pair<String, MEntity>> entry : rule.getEntityReferences().entrySet()) {
-				MEntity ent = entry.getValue().getValue1();
-				if (ent == null) {
-					continue;
-				}
-				for (MOp op : ent.getOps()) {
-					op.getAllVertices().forEach(v -> verticesToOp.put(v, op));
-				}
-			}
-
-			if (verticesToOp.isEmpty()) {
-				log.info("no nodes match this rule. Skipping rule.");
-				continue;
-			}
-
->>>>>>> bea8d9d5
 			for (Vertex functionDeclaration : crymlinTraversal.functiondeclarations().toList()) {
 				log.info("Evaluating function {}", (Object) functionDeclaration.value("name"));
 
 				/*
-<<<<<<< HEAD
 				 * todo DT: should we allow this different entities in an order? rule UseOfBotan_CipherMode { using Forbidden as cm, Foo as f ensure order cm.start(),
-=======
-				 * todo should we allow this different entities in an order? rule UseOfBotan_CipherMode { using Forbidden as cm, Foo as f ensure order cm.start(),
->>>>>>> bea8d9d5
 				 * cm.finish(), f.done() onfail WrongUseOfBotan_CipherMode } -> this does currently not work, as we store for each base, where in the FSM it is. BUT in
 				 * this case, an instance of cm would always have a different base than f. is aliasing inside an order rule allowed? I.e. order x.a, x.b, x.c x i1;
 				 * i1.a(); i1.b(); x i2 = i1; i2.c(); -> do we know if i2 is a copy, or an alias? -> always mark as error? -> currently this will result in: Violation
@@ -370,12 +296,9 @@
 
 				while (!currentWorklist.isEmpty()) {
 					HashSet<Vertex> nextWorklist = new HashSet<>();
-<<<<<<< HEAD
-=======
 					//            System.out.println("SEEN: " + String.join(", ", seenStates));
 					//            printWorklist(currentWorklist, nodeIDtoEOGPathSet);
 					//            System.out.println();
->>>>>>> bea8d9d5
 
 					for (Vertex vertex : currentWorklist) {
 						visitedNodes++;
@@ -390,15 +313,9 @@
 							// TODO JS: This might need to be adapted to non-multilabels with OverflowDB.
 							if (vertex.label().contains("MemberCallExpression")
 									// is the vertex part of any op of any mentioned entity? If not, ignore
-<<<<<<< HEAD
-									&& callExprVerticesToOp.get(vertex) != null) {
-
-								MOp op = callExprVerticesToOp.get(vertex);
-=======
-									&& verticesToOp.get(vertex) != null) {
-
-								MOp op = verticesToOp.get(vertex);
->>>>>>> bea8d9d5
+								&& verticesToOp.get(vertex) != null) {
+
+							MOp op = verticesToOp.get(vertex);
 								// check if the vertex actually belongs to a entity used in this rule
 								if (rule.getEntityReferences().values().stream().anyMatch(x -> x.getValue1().equals(op.getParent()))) {
 
@@ -473,7 +390,6 @@
 										if (!match) {
 											// if not, this call is not allowed, and this base must not be used in the
 											// following eog
-<<<<<<< HEAD
 											Finding f = new Finding(
 												"Violation against Order: "
 														+ vertex.value("code")
@@ -489,44 +405,29 @@
 												toIntExact(vertex.value("endLine")),
 												toIntExact(vertex.value("startColumn")),
 												toIntExact(vertex.value("endColumn")));
-=======
-											Finding f = new Finding("Violation against Order: " + vertex.value("code") + " (" + (op == null ? "null" : op.getName())
-													+ ") is not allowed. Expected one of: " + nodesInFSM.stream()
-															.map(Node::getName)
-															.sorted()
-															.collect(
-																Collectors.joining(", "))
-													+ " (" + rule.getErrorMessage() + ")",
-												vertex.value("startLine"), vertex.value("endLine"),
-												vertex.value("startColumn"), vertex.value("endColumn"));
->>>>>>> bea8d9d5
-											ctx.getFindings().add(f);
-											log.info("Finding: {}", f);
-											disallowedBases.computeIfAbsent(base, x -> new HashSet<>()).add(eogPath);
-										} else {
-											String baseLocal = prefixedBase.split("\\.")[1]; // remove eogpath
-											Vertex vertex1 = lastBaseUsage.get(baseLocal);
-											long prevMaxLine = 0;
-											if (vertex1 != null) {
-												prevMaxLine = vertex1.value("startLine");
-											}
-											long newLine = vertex.value("startLine");
-											if (prevMaxLine <= newLine) {
-												lastBaseUsage.put(baseLocal, vertex);
-											}
-											baseToFSMNodes.put(prefixedBase, nextNodesInFSM);
+										ctx.getFindings().add(f);
+										log.info("Finding: {}", f);
+										disallowedBases.computeIfAbsent(base, x -> new HashSet<>()).add(eogPath);
+									} else {
+										String baseLocal = prefixedBase.split("\\.")[1]; // remove eogpath
+										Vertex vertex1 = lastBaseUsage.get(baseLocal);
+										long prevMaxLine = 0;
+										if (vertex1 != null) {
+											prevMaxLine = vertex1.value("startLine");
 										}
+										long newLine = vertex.value("startLine");
+										if (prevMaxLine <= newLine) {
+											lastBaseUsage.put(baseLocal, vertex);
+										}
+										baseToFSMNodes.put(prefixedBase, nextNodesInFSM);
 									}
 								}
 							}
-							ArrayList<Vertex> outVertices = new ArrayList<>();
-							vertex.edges(Direction.OUT, "EOG").forEachRemaining(edge -> outVertices.add(edge.inVertex()));
-
-<<<<<<< HEAD
-							// if more than one vertex follows the current one, we need to branch the eogPath
-=======
+						}
+						ArrayList<Vertex> outVertices = new ArrayList<>();
+						vertex.edges(Direction.OUT, "EOG").forEachRemaining(edge -> outVertices.add(edge.inVertex()));
+
 							// if more than one vertex follows the curreant one, we need to branch the eogPath
->>>>>>> bea8d9d5
 							if (outVertices.size() > 1) { // split
 								HashSet<String> oldBases = new HashSet<>();
 								HashMap<String, HashSet<Node>> newBases = new HashMap<>();
@@ -551,12 +452,7 @@
 
 									String stateOfNext = getStateSnapshot(outVertices.get(i), baseToFSMNodes);
 									if (seenStates.contains(stateOfNext)) {
-<<<<<<< HEAD
-										log.debug(
-											"node/FSM state already visited: {}. Do not split into this.", stateOfNext);
-=======
 										log.debug("node/FSM state already visited: {}. Do not split into this.", stateOfNext);
->>>>>>> bea8d9d5
 										outVertices.remove(i);
 									} else {
 
@@ -579,15 +475,7 @@
 					currentWorklist = nextWorklist;
 				}
 
-<<<<<<< HEAD
-				log.info(
-					"Done evaluating function {}, rule {}. Visited Nodes: {}",
-					functionDeclaration.value("name"),
-					rule.getName(),
-					visitedNodes);
-=======
 				log.info("Done evaluating function {}, rule {}. Visited Nodes: {}", functionDeclaration.value("name"), rule.getName(), visitedNodes);
->>>>>>> bea8d9d5
 				// now the whole function was evaluated.
 				// Check that the FSM is in its end/beginning state for all bases
 				HashMap<String, HashSet<String>> nonterminatedBases = new HashMap<>();
@@ -605,12 +493,7 @@
 					}
 					if (!hasEnd) {
 						// extract the real base name from eogpath.base
-<<<<<<< HEAD
-						HashSet<String> next = nonterminatedBases.computeIfAbsent(
-							entry.getKey().substring(entry.getKey().indexOf('.') + 1), x -> new HashSet<>());
-=======
 						HashSet<String> next = nonterminatedBases.computeIfAbsent(entry.getKey().substring(entry.getKey().indexOf('.') + 1), x -> new HashSet<>());
->>>>>>> bea8d9d5
 						next.addAll(notEnded);
 					}
 				}
@@ -618,7 +501,6 @@
 					Vertex vertex = lastBaseUsage.get(entry.getKey());
 					String base = entry.getKey().split("\\|")[0]; // remove potential refers_to local
 					Finding f = new Finding(
-<<<<<<< HEAD
 						"Violation against Order: Base "
 								+ base
 								+ " is not correctly terminated. Expected one of ["
@@ -632,20 +514,11 @@
 						toIntExact(vertex.value("endLine")),
 						toIntExact(vertex.value("startColumn")),
 						toIntExact(vertex.value("endColumn")));
-=======
-						"Violation against Order: Base " + base + " is not correctly terminated. Expected one of [" + entry.getValue()
-								.stream()
-								.sorted()
-								.collect(
-									Collectors.joining(", "))
-								+ "] to follow the correct last call on this base." + " (" + rule.getErrorMessage() + ")",
-						vertex.value("startLine"), vertex.value("endLine"), vertex.value("startColumn"), vertex.value("endColumn"));
->>>>>>> bea8d9d5
-					ctx.getFindings().add(f);
-					log.info("Finding: {}", f);
-				}
-			}
-		}
+				ctx.getFindings().add(f);
+				log.info("Finding: {}", f);
+			}
+		}
+		//		}
 	}
 
 	private boolean isDisallowedBase(
@@ -748,14 +621,11 @@
 				.collect(Collectors.toList());
 	}
 
-<<<<<<< HEAD
 	/**
 	 * Evaluates the "ensure" part of a rule, if it is not an "order" expression.
 	 *
 	 * @param ctx
 	 */
-=======
->>>>>>> bea8d9d5
 	private void evaluateNonOrderRules(AnalysisContext ctx) {
 
 		for (MRule rule : getNonOrderRules()) {
@@ -765,11 +635,13 @@
 			RuleStatement s = rule.getStatement();
 			log.info("checking rule {}", rule.getName());
 
-<<<<<<< HEAD
 			/* Evaluate "when" part */
 			if (s.getCond() != null) {
 				Optional<Boolean> condResult = ee.evaluate(s.getCond().getExp());
 				if (condResult.isEmpty()) {
+					log.warn("The rule '{}'' will not be checked because it's guarding condition cannot be evaluated: {}", rule.getName(),
+						exprToString(s.getCond().getExp()));
+					ctx.getFindings().add(new Finding("MarkRuleEvaluationFinding: Rule " + rule.getName() + ": guarding condition unknown"));
 					log.warn(
 						"The rule '{}'' will not be checked because it's guarding condition cannot be evaluated: {}",
 						rule.getName(),
@@ -782,8 +654,8 @@
 											+ ": guarding condition unknown",
 									rule.getErrorMessage()));
 				} else if (!condResult.get()) {
-					log.info(
-						"   terminate rule checking due to unsatisfied guarding condition: {}",
+					log.info("   terminate rule checking due to unsatisfied guarding condition: {}", exprToString(s.getCond().getExp()));
+					ctx.getFindings().add(new Finding("MarkRuleEvaluationFinding: Rule " + rule.getName() + ": guarding condition unsatisfied"));
 						ExpressionHelper.exprToString(s.getCond().getExp()));
 					// TODO JS->FW: Is it correct that even a non-applicable rule is reported as a Finding?
 					ctx.getFindings()
@@ -802,61 +674,35 @@
 
 			if (ensureResult.isEmpty()) {
 				log.warn(
-					"Ensure statement of rule '{}' cannot be evaluated: {}",
-					rule.getName(),
-					ExpressionHelper.exprToString(s.getEnsure().getExp()));
+						"Ensure statement of rule '{}' cannot be evaluated: {}",
+						rule.getName(),
+						ExpressionHelper.exprToString(s.getEnsure().getExp()));
 				ctx.getFindings()
-						.add(
-							new Finding(
-								"MarkRuleEvaluationFinding: Rule "
-										+ rule.getName()
-										+ ": ensure condition unknown",
-								rule.getErrorMessage()));
+				   .add(
+						   new Finding(
+								   "MarkRuleEvaluationFinding: Rule "
+										   + rule.getName()
+										   + ": ensure condition unknown",
+								   rule.getErrorMessage()));
 			} else if (ensureResult.get()) {
 				log.info("Rule '{}' is satisfied.", rule.getName());
 				// TODO JS->FW: Is it correct that even a satisfied rule is reported as a Finding?
 				ctx.getFindings()
-						.add(
-							new Finding(
-								"MarkRuleEvaluationFinding: Rule "
-										+ rule.getName()
-										+ ": ensure condition satisfied",
-								rule.getErrorMessage()));
-=======
-			if (s.getCond() != null) {
-				Optional<Boolean> condResult = ee.evaluate(s.getCond().getExp());
-				if (condResult.isEmpty()) {
-					log.warn("The rule '{}'' will not be checked because it's guarding condition cannot be evaluated: {}", rule.getName(),
-						exprToString(s.getCond().getExp()));
-					ctx.getFindings().add(new Finding("MarkRuleEvaluationFinding: Rule " + rule.getName() + ": guarding condition unknown"));
-				} else if (!condResult.get()) {
-					log.info("   terminate rule checking due to unsatisfied guarding condition: {}", exprToString(s.getCond().getExp()));
-					ctx.getFindings().add(new Finding("MarkRuleEvaluationFinding: Rule " + rule.getName() + ": guarding condition unsatisfied"));
-				}
-			}
-
-			Optional<Boolean> ensureResult = ee.evaluate(s.getEnsure().getExp());
-
-			if (ensureResult.isEmpty()) {
-				log.warn("Ensure statement of rule '{}' cannot be evaluated: {}", rule.getName(), exprToString(s.getEnsure().getExp()));
-				ctx.getFindings().add(new Finding("MarkRuleEvaluationFinding: Rule " + rule.getName() + ": ensure condition unknown"));
-			} else if (ensureResult.get()) {
-				log.info("Rule '{}' is satisfied.", rule.getName());
-				ctx.getFindings().add(new Finding("MarkRuleEvaluationFinding: Rule " + rule.getName() + ": ensure condition satisfied"));
->>>>>>> bea8d9d5
+				   .add(
+						   new Finding(
+								   "MarkRuleEvaluationFinding: Rule "
+										   + rule.getName()
+										   + ": ensure condition satisfied",
+								   rule.getErrorMessage()));
 			} else {
 				log.error("Rule '{}' is violated.", rule.getName());
 				ctx.getFindings()
-						.add(
-							new Finding(
-								"MarkRuleEvaluationFinding: Rule "
-										+ rule.getName()
-<<<<<<< HEAD
-										+ ": ensure condition violated",
-								rule.getErrorMessage()));
-=======
-										+ ": ensure condition violated"));
->>>>>>> bea8d9d5
+				   .add(
+						   new Finding(
+								   "MarkRuleEvaluationFinding: Rule "
+										   + rule.getName()
+										   + ": ensure condition violated",
+								   rule.getErrorMessage()));
 			}
 		}
 	}
