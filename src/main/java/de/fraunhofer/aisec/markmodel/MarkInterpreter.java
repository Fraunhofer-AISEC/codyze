
package de.fraunhofer.aisec.markmodel;

import de.fraunhofer.aisec.cpg.TranslationResult;
import de.fraunhofer.aisec.cpg.helpers.Benchmark;
import de.fraunhofer.aisec.crymlin.connectors.db.TraversalConnection;
import de.fraunhofer.aisec.crymlin.dsl.CrymlinTraversalSource;
import de.fraunhofer.aisec.crymlin.server.AnalysisContext;
import de.fraunhofer.aisec.crymlin.server.ServerConfiguration;
import de.fraunhofer.aisec.crymlin.structures.Finding;
import de.fraunhofer.aisec.crymlin.utils.CrymlinQueryWrapper;
import de.fraunhofer.aisec.crymlin.utils.Pair;
import de.fraunhofer.aisec.crymlin.utils.Utils;
import de.fraunhofer.aisec.mark.markDsl.*;
import de.fraunhofer.aisec.markmodel.fsm.Node;
import org.apache.tinkerpop.gremlin.structure.Direction;
import org.apache.tinkerpop.gremlin.structure.Edge;
import org.apache.tinkerpop.gremlin.structure.Vertex;
import org.checkerframework.checker.nullness.qual.NonNull;
import org.slf4j.Logger;
import org.slf4j.LoggerFactory;

import java.util.*;
import java.util.stream.Collectors;

import static de.fraunhofer.aisec.crymlin.server.TYPESTATE_ANALYSIS.WPDS;

/** Evaluates MARK rules against the CPG. */
public class MarkInterpreter {
	private static final Logger log = LoggerFactory.getLogger(MarkInterpreter.class);
	@NonNull
	private final Mark markModel;
	private final ServerConfiguration config;

	public MarkInterpreter(@NonNull Mark markModel, ServerConfiguration config) {
		this.markModel = markModel;
		this.config = config;
	}

	public static String exprToString(Expression expr) {
		if (expr == null) {
			return " null ";
		}

		if (expr instanceof LogicalOrExpression) {
			return exprToString(((LogicalOrExpression) expr).getLeft()) + " || " + exprToString(((LogicalOrExpression) expr).getRight());
		} else if (expr instanceof LogicalAndExpression) {
			return exprToString(((LogicalAndExpression) expr).getLeft()) + " && " + exprToString(((LogicalAndExpression) expr).getRight());
		} else if (expr instanceof ComparisonExpression) {
			ComparisonExpression compExpr = (ComparisonExpression) expr;
			return exprToString(compExpr.getLeft()) + " " + compExpr.getOp() + " " + exprToString(compExpr.getRight());
		} else if (expr instanceof FunctionCallExpression) {
			FunctionCallExpression fExpr = (FunctionCallExpression) expr;
			String name = fExpr.getName();
			return name + "(" + fExpr.getArgs().stream().map(MarkInterpreter::argToString).collect(Collectors.joining(", ")) + ")";
		} else if (expr instanceof LiteralListExpression) {
			return "[ " + ((LiteralListExpression) expr).getValues().stream().map(Literal::getValue).collect(Collectors.joining(", ")) + " ]";
		} else if (expr instanceof RepetitionExpression) {
			RepetitionExpression inner = (RepetitionExpression) expr;
			// todo @FW do we want this optimization () can be omitted if inner is no sequence
			if (inner.getExpr() instanceof SequenceExpression) {
				return "(" + exprToString(inner.getExpr()) + ")" + inner.getOp();
			} else {
				return exprToString(inner.getExpr()) + inner.getOp();
			}
		} else if (expr instanceof Operand) {
			return ((Operand) expr).getOperand();
		} else if (expr instanceof Literal) {
			return ((Literal) expr).getValue();
		} else if (expr instanceof SequenceExpression) {
			SequenceExpression seq = ((SequenceExpression) expr);
			return exprToString(seq.getLeft()) + seq.getOp() + " " + exprToString(seq.getRight());
		} else if (expr instanceof Terminal) {
			Terminal inner = (Terminal) expr;
			return inner.getEntity() + "." + inner.getOp() + "()";
		} else if (expr instanceof OrderExpression) {
			OrderExpression order = (OrderExpression) expr;
			SequenceExpression seq = (SequenceExpression) order.getExp();
			return "order " + exprToString(seq);
		}
		return "UNKNOWN EXPRESSION TYPE: " + expr.getClass();
	}

	public static String argToString(Argument arg) {
		return exprToString((Expression) arg); // Every Argument is also an Expression
	}

	private Set<Vertex> getVerticesForFunctionDeclaration(
			FunctionDeclaration functionDeclaration,
			MEntity ent,
			CrymlinTraversalSource crymlinTraversal) {
		String functionName = Utils.extractMethodName(functionDeclaration.getName());
		String baseType = Utils.extractType(functionDeclaration.getName());

		// resolve parameters which have a corresponding var part in the entity
		ArrayList<String> args = ent.replaceArgumentVarsWithTypes(functionDeclaration.getParams());
		return CrymlinQueryWrapper.getCalls(crymlinTraversal, baseType, functionName, null, args);
	}

	/**
	 * Evaluates the {@code markModel} against the currently analyzed program (CPG).
	 *
	 * This is the core of the MARK evaluation.
	 *
	 * @param result
	 */
	public TranslationResult evaluate(TranslationResult result, AnalysisContext ctx) {

		Benchmark bOuter = new Benchmark(this.getClass(), "Mark evaluation");

		try (TraversalConnection t = new TraversalConnection(TraversalConnection.Type.OVERFLOWDB)) { // connects to the DB
			CrymlinTraversalSource crymlinTraversal = t.getCrymlinTraversal();

			log.info("Precalculating matching nodes");
			assignCallsToOps(crymlinTraversal, this.markModel);

			log.info("Evaluate forbidden calls");
			Benchmark b = new Benchmark(this.getClass(), "Evaluate forbidden calls");
			evaluateForbiddenCalls(ctx);
			b.stop();

			log.info("Evaluate order");
			b = new Benchmark(this.getClass(), "Evaluate typestates (order)");
			evaluateTypestate(ctx, crymlinTraversal, config);
			b.stop();

			log.info("Evaluate rules");
			b = new Benchmark(this.getClass(), "Evaluate rules");
			evaluateNonOrderRules(ctx);
			b.stop();

			bOuter.stop();

			return result;
		}
		finally {
			// reset stuff attached to this model
			this.markModel.reset();
		}
	}

	/**
	 * Iterate over all MOps in all MEntities, find all call statements in CPG and assign them to their respective MOp.
	 *
	 * <p>
	 * After this method, all call statements can be retrieved by MOp.getAllVertices(), MOp.getStatements(), and MOp.getVertexToCallStatementsMap().
	 *
	 * @param crymlinTraversal
	 * @param markModel
	 */
	private void assignCallsToOps(
			@NonNull CrymlinTraversalSource crymlinTraversal, @NonNull Mark markModel) {
		Benchmark b = new Benchmark(this.getClass(), "Precalculating matching nodes");
		/*
		 * iterate all entities and precalculate some things: - call statements to vertices
		 */
		for (MEntity ent : markModel.getEntities()) {
			log.info("Precalculating call statements for entity {}", ent.getName());
			ent.parseVars();
			for (MOp op : ent.getOps()) {
				log.debug("Looking for call statements for {}", op.getName());
				int numMatches = 0;
				for (OpStatement a : op.getStatements()) {
					Set<Vertex> temp = getVerticesForFunctionDeclaration(a.getCall(), ent, crymlinTraversal);
					log.debug(
						"{}({}):{}",
						a.getCall().getName(),
						String.join(", ", a.getCall().getParams()),
						temp.size());
					numMatches += temp.size();
					op.addVertex(a, temp);
				}
				op.setParsingFinished();
				if (numMatches > 0) {
					log.info("Found {} call statements in the cpg for {}", numMatches, op.getName());
				}
			}
		}
		b.stop();
	}

	private void evaluateTypestate(AnalysisContext ctx, CrymlinTraversalSource crymlinTraversal, ServerConfiguration config) {
		Benchmark tsBench = new Benchmark(MarkInterpreter.class, "Typestate Analysis");

		switch (config.typestateAnalysis) {

			case WPDS:
				log.info("Evaluating order with WPDS");

			case NFA:
				log.info("Evaluating order with NFA");
				evaluateOrder(ctx, crymlinTraversal);
				break;
		}

		tsBench.stop();
	}

	private List<MRule> getOrderRules() {
		// if getFSM() is null, there is no order-statement for this rule.
		return this.markModel.getRules().stream().filter(r -> r.getFSM() != null).collect(Collectors.toList());
	}

	private void evaluateOrder(AnalysisContext ctx, CrymlinTraversalSource crymlinTraversal) {
		/*
		 * We also look through forbidden nodes. The fact that these are forbidden is checked elsewhere Any function calls to functions which are not specified in an
		 * entity are _ignored_
		 */

		// precalculate, if we have any order to evaluate
		boolean hasVertices = false;
		outer: for (MEntity ent : this.markModel.getEntities()) {
			for (MOp op : ent.getOps()) {
				if (!op.getAllVertices().isEmpty()) {
					hasVertices = true;
					break outer;
				}
			}
		}
		if (!hasVertices) {
			log.info("no nodes match for TU and MARK-model. Skipping evaluation.");
			return;
		}

		for (MRule rule : getOrderRules()) {
			// rule.getFSM().pushToDB(); //debug only
			log.info("\tEvaluating rule {}", rule.getName());

			if (rule.getFSM() == null) {
				log.error("Rules with OrderExpression are expected to have a non-null FSM");
				return;
			}

			// Cache which Vertex belongs to which Op/Entity
			// a vertex can _only_ belong to one entity/op!
			HashMap<Vertex, MOp> callExprVerticesToOp = new HashMap<>();
			for (Map.Entry<String, Pair<String, MEntity>> entry : rule.getEntityReferences().entrySet()) {
				MEntity ent = entry.getValue().getValue1();
				if (ent == null) {
					continue;
				}
				for (MOp op : ent.getOps()) {
					op.getAllVertices().forEach(v -> callExprVerticesToOp.put(v, op));
				}
			}

			if (callExprVerticesToOp.isEmpty()) {
				log.info("no nodes match this rule. Skipping rule.");
				continue;
			}

			for (Vertex functionDeclaration : crymlinTraversal.functiondeclarations().toList()) {
				log.info("Evaluating function {}", (Object) functionDeclaration.value("name"));

				/*
				 * todo DT: should we allow this different entities in an order?
				 *
				 * rule UseOfBotan_CipherMode {
				 *  using 	Forbidden as cm,
				 * 			Foo as f
				 * ensure order cm.start(), cm.finish(), f.done()
				 * onfail WrongUseOfBotan_CipherMode }
				 *
				 *  -> this does currently not work, as we store for each base, where in the FSM it is.
				 *
				 * BUT in this case, an instance of cm would always have a different base than f. is aliasing inside an order rule allowed? I.e.
				 *
				 * order x.a, x.b, x.c x i1; i1.a(); i1.b(); x i2 = i1; i2.c();
				 *
				 * -> do we know if i2 is a copy, or an alias?
				 * -> always mark as error?
				 * -> currently this will result in:
				 * 		Violation against Order: i2.c(); (c) is not allowed. Expected one of: x.a
				 * 		Violation against Order: Base i1 is not correctly terminated. Expected one of [x.c] to follow the last call on this base.
				 */

				HashSet<Vertex> currentWorklist = new HashSet<>();
				currentWorklist.add(functionDeclaration);

				// which bases did we already see, but are not initialized correctly
				// base to set of eogpaths
				HashMap<String, HashSet<String>> disallowedBases = new HashMap<>();
				// stores the current markings in the FSM (i.e., which base is at which
				// FSM-node)
				HashMap<String, HashSet<Node>> baseToFSMNodes = new HashMap<>();
				// last usage of base
				HashMap<String, Vertex> lastBaseUsage = new HashMap<>();

				HashMap<Long, HashSet<String>> nodeIDtoEOGPathSet = new HashMap<>();
				HashSet<String> startEOG = new HashSet<>();
				startEOG.add("0");
				nodeIDtoEOGPathSet.put((Long) functionDeclaration.id(), startEOG);

				HashSet<String> seenStates = new HashSet<>();
				long visitedNodes = 0;

				while (!currentWorklist.isEmpty()) {
					HashSet<Vertex> nextWorklist = new HashSet<>();

					for (Vertex vertex : currentWorklist) {
						visitedNodes++;

						String currentState = getStateSnapshot(vertex, baseToFSMNodes);
						seenStates.add(currentState);

						HashSet<String> eogPathSet = nodeIDtoEOGPathSet.get((Long) vertex.id());
						for (String eogPath : eogPathSet) {

							// ... no direct access to the labels TreeSet of Neo4JVertex
							// TODO JS: This might need to be adapted to non-multilabels with OverflowDB.
							if (vertex.label().contains("MemberCallExpression")
									// is the vertex part of any op of any mentioned entity? If not, ignore
									&& callExprVerticesToOp.get(vertex) != null) {

								MOp op = callExprVerticesToOp.get(vertex);
								// check if the vertex actually belongs to a entity used in this rule
								if (rule.getEntityReferences().values().stream().anyMatch(x -> x.getValue1().equals(op.getParent()))) {

									Iterator<Edge> it = vertex.edges(Direction.OUT, "BASE");
									String base = null;
									String ref = null;
									if (it.hasNext()) {
										Vertex baseVertex = it.next().inVertex();
										base = baseVertex.value("name");
										Iterator<Edge> it_ref = baseVertex.edges(Direction.OUT, "REFERS_TO");
										if (it_ref.hasNext()) {
											ref = it_ref.next().inVertex().id().toString();
										}
									} else {
										log.error("base must not be null for MemberCallExpressions");
										assert false;
									}

									// if we have a reference to a node in the cpg, we add this to the prefixed
									// base this way, we could differentiate between nodes with the same base
									// name, but referencing different variables (e.g., if they are used in
									// different blocks)
									if (ref != null) {
										base += "|" + ref;
									}
<<<<<<< HEAD

									String prefixedBase = eogPath + "." + base;

									if (isDisallowedBase(disallowedBases, eogPath, base)) {
										//                      Finding f =
										//                          new Finding(
										//                              "Violation against Order: "
										//                                  + vertex.value("code")
										//                                  + " is not allowed. Base contains errors
										// already."
										//                                  + " ("
										//                                  + rule.getErrorMessage()
										//                                  + ")",
										//                              vertex.value("startLine"),
										//                              vertex.value("endLine"),
										//                              vertex.value("startColumn"),
										//                              vertex.value("endColumn"));
										// we hide base errors for now!
										// ctx.getFindings().add(f);
										// log.info("Finding: {}", f.toString());
=======
									if (!match) {
										// if not, this call is not allowed, and this base must not be used in the
										// following eog
										Finding f = new Finding(
											"Violation against Order: "
													+ vertex.value("code")
													+ " ("
													+ (op == null ? "null" : op.getName())
													+ ") is not allowed. Expected one of: "
													+ nodesInFSM.stream().map(Node::getName).sorted().collect(Collectors.joining(", "))
													+ " ("
													+ rule.getErrorMessage()
													+ ")",
											rule.getErrorMessage(),
											vertex.value("startLine"),
											vertex.value("endLine"),
											vertex.value("startColumn"),
											vertex.value("endColumn"));
										ctx.getFindings().add(f);
										log.info("Finding: {}", f);
										disallowedBases.computeIfAbsent(base, x -> new HashSet<>()).add(eogPath);
>>>>>>> bf285c59
									} else {
										HashSet<Node> nodesInFSM;
										if (baseToFSMNodes.get(prefixedBase) == null) {
											// we have not seen this base before. check if this is the start of an
											// order
											nodesInFSM = rule.getFSM().getStart(); // start nodes
										} else {
											nodesInFSM = baseToFSMNodes.get(prefixedBase); // nodes
											// calculated in previous step
										}

										HashSet<Node> nextNodesInFSM = new HashSet<>();

										// did at least one fsm-Node-match occur?
										boolean match = false;
										for (Node n : nodesInFSM) {
											// are there any ops corresponding to the current base and the current
											// function name?
											if (op != null && op.getName().equals(n.getOp())) {
												// this also has as effect, that if the FSM is in a end-state and a
												// intermediate state, and we follow the intermediate state, the
												// end-state is removed again, which is correct!
												nextNodesInFSM.addAll(n.getSuccessors());
												match = true;
											}
										}
										if (!match) {
											// if not, this call is not allowed, and this base must not be used in the
											// following eog
											Finding f = new Finding(
												"Violation against Order: "
														+ vertex.value("code")
														+ " ("
														+ (op == null ? "null" : op.getName())
														+ ") is not allowed. Expected one of: "
														+ nodesInFSM.stream().map(Node::getName).sorted().collect(Collectors.joining(", "))
														+ " ("
														+ rule.getErrorMessage()
														+ ")",
												vertex.value("startLine"),
												vertex.value("endLine"),
												vertex.value("startColumn"),
												vertex.value("endColumn"));
											ctx.getFindings().add(f);
											log.info("Finding: {}", f);
											disallowedBases.computeIfAbsent(base, x -> new HashSet<>()).add(eogPath);
										} else {
											String baseLocal = prefixedBase.split("\\.")[1]; // remove eogpath
											Vertex vertex1 = lastBaseUsage.get(baseLocal);
											long prevMaxLine = 0;
											if (vertex1 != null) {
												prevMaxLine = vertex1.value("startLine");
											}
											long newLine = vertex.value("startLine");
											if (prevMaxLine <= newLine) {
												lastBaseUsage.put(baseLocal, vertex);
											}
											baseToFSMNodes.put(prefixedBase, nextNodesInFSM);
										}
									}
								}
							}
							ArrayList<Vertex> outVertices = new ArrayList<>();
							vertex.edges(Direction.OUT, "EOG").forEachRemaining(edge -> outVertices.add(edge.inVertex()));

							// if more than one vertex follows the current one, we need to branch the eogPath
							if (outVertices.size() > 1) { // split
								HashSet<String> oldBases = new HashSet<>();
								HashMap<String, HashSet<Node>> newBases = new HashMap<>();
								// first we collect all entries which we need to remove from the baseToFSMNodes
								// map we also store these entries without the eog path prefix, to update later
								// in (1)
								for (Map.Entry<String, HashSet<Node>> entry : baseToFSMNodes.entrySet()) {
									if (entry.getKey().startsWith(eogPath)) {
										oldBases.add(entry.getKey());
										// keep the "." before the real base, as we need it later anyway
										newBases.put(entry.getKey().substring(eogPath.length()), entry.getValue());
									}
								}
								oldBases.forEach(baseToFSMNodes::remove);

								// (1) update all entries previously removed from the baseToFSMNodes map with
								// the new eogpath as prefix to the base
								for (int i = outVertices.size() - 1; i >= 0; i--) {
									// also update them in the baseToFSMNodes map
									String newEOGPath = eogPath + i;
									newBases.forEach((k, v) -> baseToFSMNodes.put(newEOGPath + k, v));

									String stateOfNext = getStateSnapshot(outVertices.get(i), baseToFSMNodes);
									if (seenStates.contains(stateOfNext)) {
										log.debug(
											"node/FSM state already visited: {}. Do not split into this.", stateOfNext);
										outVertices.remove(i);
									} else {

										// update the eogpath directly in the vertices for the next step
										nodeIDtoEOGPathSet.computeIfAbsent((Long) outVertices.get(i).id(), x -> new HashSet<>()).add(newEOGPath);
									}
								}
							} else if (outVertices.size() == 1) {
								// else, if we only have one vertex following this
								// vertex, simply propagate the current eogpath to the next vertex
								nodeIDtoEOGPathSet.computeIfAbsent((Long) outVertices.get(0).id(), x -> new HashSet<>()).add(eogPath);
							}

							nextWorklist.addAll(outVertices);
						}
						// the current vertex has been analyzed with all these eogpath. remove from map, if we
						// visit it in another iteration
						nodeIDtoEOGPathSet.remove((Long) vertex.id());
					}
					currentWorklist = nextWorklist;
				}

				log.info(
					"Done evaluating function {}, rule {}. Visited Nodes: {}",
					functionDeclaration.value("name"),
					rule.getName(),
					visitedNodes);
				// now the whole function was evaluated.
				// Check that the FSM is in its end/beginning state for all bases
				HashMap<String, HashSet<String>> nonterminatedBases = new HashMap<>();
				for (Map.Entry<String, HashSet<Node>> entry : baseToFSMNodes.entrySet()) {
					boolean hasEnd = false;
					HashSet<String> notEnded = new HashSet<>();
					for (Node n : entry.getValue()) {
						if (n.isEnd()) {
							// if one of the nodes in this fsm is at an END-node, this is fine.
							hasEnd = true;
							break;
						} else {
							notEnded.add(n.getName());
						}
					}
					if (!hasEnd) {
						// extract the real base name from eogpath.base
						HashSet<String> next = nonterminatedBases.computeIfAbsent(
							entry.getKey().substring(entry.getKey().indexOf('.') + 1), x -> new HashSet<>());
						next.addAll(notEnded);
					}
				}
				for (Map.Entry<String, HashSet<String>> entry : nonterminatedBases.entrySet()) {
					Vertex vertex = lastBaseUsage.get(entry.getKey());
					String base = entry.getKey().split("\\|")[0]; // remove potential refers_to local
					Finding f = new Finding(
						"Violation against Order: Base "
								+ base
								+ " is not correctly terminated. Expected one of ["
								+ entry.getValue().stream().sorted().collect(Collectors.joining(", "))
								+ "] to follow the correct last call on this base."
								+ " ("
								+ rule.getErrorMessage()
								+ ")",
						vertex.value("startLine"),
						vertex.value("endLine"),
						vertex.value("startColumn"),
						vertex.value("endColumn"));
					ctx.getFindings().add(f);
					log.info("Finding: {}", f);
				}
			}
<<<<<<< HEAD
=======
			for (Map.Entry<String, HashSet<String>> entry : nonterminatedBases.entrySet()) {
				Vertex vertex = lastBaseUsage.get(entry.getKey());
				String base = entry.getKey().split("\\|")[0]; // remove potential refers_to local
				Finding f = new Finding(
					"Violation against Order: Base "
							+ base
							+ " is not correctly terminated. Expected one of ["
							+ entry.getValue().stream().sorted().collect(Collectors.joining(", "))
							+ "] to follow the correct last call on this base."
							+ " ("
							+ rule.getErrorMessage()
							+ ")",
					rule.getErrorMessage(),
					vertex.value("startLine"),
					vertex.value("endLine"),
					vertex.value("startColumn"),
					vertex.value("endColumn"));
				ctx.getFindings().add(f);
				log.info("Finding: {}", f);
			}
>>>>>>> bf285c59
		}
	}

	private boolean isDisallowedBase(
			HashMap<String, HashSet<String>> disallowedBases, String eogpath, String base) {
		HashSet<String> disallowedEOGPaths = disallowedBases.get(base);
		if (disallowedEOGPaths != null) {
			return disallowedEOGPaths.stream().anyMatch(eogpath::startsWith);
		}
		return false;
	}

	private String getStateSnapshot(Vertex v, HashMap<String, HashSet<Node>> baseToFSMNodes) {
		HashMap<String, HashSet<Node>> simplified = new HashMap<>();

		for (Map.Entry<String, HashSet<Node>> entry : baseToFSMNodes.entrySet()) {
			simplified.computeIfAbsent(entry.getKey().split("\\.")[1], x -> new HashSet<>()).addAll(entry.getValue());
		}

		List<String> fsmStates = simplified.entrySet().stream().map(
			x -> x.getKey()
					+ "("
					+ x.getValue().stream().map(Node::toString).collect(Collectors.joining(","))
					+ ")").distinct().sorted().collect(Collectors.toList());

		return v.id() + " " + String.join(",", fsmStates);
	}

	/**
	 * For a call to be forbidden, it needs to:
	 *
	 * <p>
	 * - match any forbidden signature (as callstatment in an op) with * for arbitrary parameters, _ for ignoring one parameter type, or - a reference to a var in the
	 * entity to specify a concrete type (no type hierarchy is analyzed!) _and_ is not allowed by any other non-forbidden matching call statement (in _any_ op).
	 *
	 * <p>
	 * After this method, findings have been added to ctx.getFindings().
	 */
	private void evaluateForbiddenCalls(@NonNull AnalysisContext ctx) {
		for (MEntity ent : this.markModel.getEntities()) {
			for (MOp op : ent.getOps()) {
				for (Map.Entry<Vertex, HashSet<OpStatement>> entry : op.getVertexToCallStatementsMap().entrySet()) {
					if (entry.getValue().stream().noneMatch(call -> "forbidden".equals(call.getForbidden()))) {
						// only allowed entries
						continue;
					}
					Vertex v = entry.getKey();
					boolean vertex_allowed = false;
					HashSet<String> violating = new HashSet<>();
					for (OpStatement call : entry.getValue()) {
						String callString = call.getCall().getName() + "(" + String.join(",", call.getCall().getParams()) + ")";

						if (!"forbidden".equals(call.getForbidden())) {
							// there is at least one CallStatement which explicitly allows this Vertex!
							log.info(
								"Vertex |{}| is allowed, since it matches whitelist entry {}",
								v.value("code"),
								callString);
							vertex_allowed = true;
							break;
						} else {
							violating.add(callString);
						}
					}
					if (!vertex_allowed) {
						long startLine = v.value("startLine");
						long endLine = v.value("endLine");
						long startColumn = v.value("startColumn");
						long endColumn = v.value("endColumn");
						String message = "Violation against forbidden call(s) "
								+ String.join(", ", violating)
								+ " in entity "
								+ ent.getName()
								+ ". Call was "
								+ v.value("code").toString();
						Finding f = new Finding(message, "FORBIDDEN", startLine, endLine, startColumn, endColumn);
						ctx.getFindings().add(f);
						log.info("Finding: {}", f);
					}
				}
			}
		}
	}

	/**
	 * Returns all rules from Mark model, which do not contain an "order" statement.
	 *
	 */
	private List<MRule> getNonOrderRules() {
		return markModel.getRules().stream().filter(
			r -> r != null && (r.getStatement() != null && r.getStatement().getEnsure() != null) && !(r.getStatement().getEnsure() != null
					&& r.getStatement().getEnsure().getExp() instanceof OrderExpression)).collect(Collectors.toList());
	}

	/**
	 * Evaluates the "ensure" part of a rule, if it is not an "order" expression.
	 *
	 * @param ctx
	 */
<<<<<<< HEAD
	private void evaluateNonOrderRules(AnalysisContext ctx) {

		for (MRule rule : getNonOrderRules()) {
			EvaluationContext ec = new EvaluationContext(rule, EvaluationContext.Type.RULE);
			ExpressionEvaluator ee = new ExpressionEvaluator(ec);

			RuleStatement s = rule.getStatement();
			log.info("checking rule {}", rule.getName());

			/* Evaluate "when" part */
			if (s.getCond() != null) {
				Optional<Boolean> condResult = ee.evaluate(s.getCond().getExp());
				if (condResult.isEmpty()) {
					log.warn("The rule '{}'' will not be checked because it's guarding condition cannot be evaluated: {}", rule.getName(),
						exprToString(s.getCond().getExp()));
					ctx.getFindings().add(new Finding("MarkRuleEvaluationFinding: Rule " + rule.getName() + ": guarding condition unknown"));
				} else if (!condResult.get()) {
					log.info("   terminate rule checking due to unsatisfied guarding condition: {}", exprToString(s.getCond().getExp()));
					ctx.getFindings().add(new Finding("MarkRuleEvaluationFinding: Rule " + rule.getName() + ": guarding condition unsatisfied"));
				}
=======
	private void evaluateMarkRule(
			@NonNull AnalysisContext ctx, CrymlinTraversalSource crymlinTraversalSource, MRule rule) {

		EvaluationContext ec = new EvaluationContext(rule, EvaluationContext.Type.RULE);
		ExpressionEvaluator ee = new ExpressionEvaluator(ec);

		RuleStatement s = rule.getStatement();
		log.info("checking rule {}", rule.getName());

		log.debug("  checking 'when'-part");
		if (s.getCond() != null) {
			Optional<Boolean> condResult = ee.evaluate(s.getCond().getExp());
			if (condResult.isEmpty()) {
				log.warn(
					"The rule '{}'' will not be checked because its guarding condition cannot be evaluated: {}",
					rule.getName(),
					ExpressionHelper.exprToString(s.getCond().getExp()));
				ctx.getFindings().add(
					new Finding(
						"MarkRuleEvaluationFinding: Rule "
								+ rule.getName()
								+ ": guarding condition unknown",
						rule.getErrorMessage()));
			} else if (!condResult.get()) {
				log.info(
					"   terminate rule checking due to unsatisfied guarding condition: {}",
					ExpressionHelper.exprToString(s.getCond().getExp()));
				// TODO JS->FW: Is it correct that even a non-applicable rule is reported as a Finding?
				ctx.getFindings().add(
					new Finding(
						"MarkRuleEvaluationFinding: Rule "
								+ rule.getName()
								+ ": guarding condition unsatisfied",
						rule.getErrorMessage()));
			}
		}

		// TODO JS->FW: Potential bug: Could it be that the evaluation of the ensure part is independent
		// of the "when" part?
		log.debug("  checking 'ensure'-part");
		Expression ensureExpression = s.getEnsure().getExp();
		if (ensureExpression instanceof OrderExpression) {
			/*
			 * We also look through forbidden nodes. The fact that these are forbidden is checked elsewhere Any function calls to functions which are not specified in an
			 * entity are _ignored_
			 */
			if (!doesTranslationUnitContainRelevantCalls(this.markModel.getRules())) {
				// return early to save time.
				return;
>>>>>>> bf285c59
			}

			/* Evaluate "ensure" part */
			Optional<Boolean> ensureResult = ee.evaluate(s.getEnsure().getExp());

			if (ensureResult.isEmpty()) {
<<<<<<< HEAD
				log.warn("Ensure statement of rule '{}' cannot be evaluated: {}", rule.getName(), exprToString(s.getEnsure().getExp()));
				ctx.getFindings().add(new Finding("MarkRuleEvaluationFinding: Rule " + rule.getName() + ": ensure condition unknown"));
			} else if (ensureResult.get()) {
				log.info("Rule '{}' is satisfied.", rule.getName());
				ctx.getFindings().add(new Finding("MarkRuleEvaluationFinding: Rule " + rule.getName() + ": ensure condition satisfied"));
=======
				log.warn(
					"Ensure statement of rule '{}' cannot be evaluated: {}",
					rule.getName(),
					ExpressionHelper.exprToString(s.getEnsure().getExp()));
				ctx.getFindings().add(
					new Finding(
						"MarkRuleEvaluationFinding: Rule "
								+ rule.getName()
								+ ": ensure condition unknown",
						rule.getErrorMessage()));
			} else if (ensureResult.get()) {
				log.info("Rule '{}' is satisfied.", rule.getName());
				// TODO JS->FW: Is it correct that even a satisfied rule is reported as a Finding?
				ctx.getFindings().add(
					new Finding(
						"MarkRuleEvaluationFinding: Rule "
								+ rule.getName()
								+ ": ensure condition satisfied",
						rule.getErrorMessage()));
>>>>>>> bf285c59
			} else {
				log.error("Rule '{}' is violated.", rule.getName());
				ctx.getFindings().add(
					new Finding(
						"MarkRuleEvaluationFinding: Rule "
								+ rule.getName()
								+ ": ensure condition violated",
						rule.getErrorMessage()));
			}
		}
	}

	/**
	 * Returns true if the current TranslationUnit contains any calls referenced from any of the given Mark rules.
	 *
	 * @return true, if the TU contains matching vertices, false otherwise.
	 * @param rules
	 */
	private boolean doesTranslationUnitContainRelevantCalls(@NonNull List<MRule> rules) {
		boolean hasVertices = false;
		outer: for (MEntity ent : this.markModel.getEntities()) {
			for (MOp op : ent.getOps()) {
				if (!op.getAllVertices().isEmpty()) {
					return true;
				}
			}
		}
		log.info("no nodes match for TU and MARK-model. Skipping evaluation.");
		return false;
	}
}<|MERGE_RESOLUTION|>--- conflicted
+++ resolved
@@ -338,7 +338,6 @@
 									if (ref != null) {
 										base += "|" + ref;
 									}
-<<<<<<< HEAD
 
 									String prefixedBase = eogPath + "." + base;
 
@@ -359,29 +358,6 @@
 										// we hide base errors for now!
 										// ctx.getFindings().add(f);
 										// log.info("Finding: {}", f.toString());
-=======
-									if (!match) {
-										// if not, this call is not allowed, and this base must not be used in the
-										// following eog
-										Finding f = new Finding(
-											"Violation against Order: "
-													+ vertex.value("code")
-													+ " ("
-													+ (op == null ? "null" : op.getName())
-													+ ") is not allowed. Expected one of: "
-													+ nodesInFSM.stream().map(Node::getName).sorted().collect(Collectors.joining(", "))
-													+ " ("
-													+ rule.getErrorMessage()
-													+ ")",
-											rule.getErrorMessage(),
-											vertex.value("startLine"),
-											vertex.value("endLine"),
-											vertex.value("startColumn"),
-											vertex.value("endColumn"));
-										ctx.getFindings().add(f);
-										log.info("Finding: {}", f);
-										disallowedBases.computeIfAbsent(base, x -> new HashSet<>()).add(eogPath);
->>>>>>> bf285c59
 									} else {
 										HashSet<Node> nodesInFSM;
 										if (baseToFSMNodes.get(prefixedBase) == null) {
@@ -543,29 +519,6 @@
 					log.info("Finding: {}", f);
 				}
 			}
-<<<<<<< HEAD
-=======
-			for (Map.Entry<String, HashSet<String>> entry : nonterminatedBases.entrySet()) {
-				Vertex vertex = lastBaseUsage.get(entry.getKey());
-				String base = entry.getKey().split("\\|")[0]; // remove potential refers_to local
-				Finding f = new Finding(
-					"Violation against Order: Base "
-							+ base
-							+ " is not correctly terminated. Expected one of ["
-							+ entry.getValue().stream().sorted().collect(Collectors.joining(", "))
-							+ "] to follow the correct last call on this base."
-							+ " ("
-							+ rule.getErrorMessage()
-							+ ")",
-					rule.getErrorMessage(),
-					vertex.value("startLine"),
-					vertex.value("endLine"),
-					vertex.value("startColumn"),
-					vertex.value("endColumn"));
-				ctx.getFindings().add(f);
-				log.info("Finding: {}", f);
-			}
->>>>>>> bf285c59
 		}
 	}
 
@@ -641,7 +594,7 @@
 								+ ent.getName()
 								+ ". Call was "
 								+ v.value("code").toString();
-						Finding f = new Finding(message, "FORBIDDEN", startLine, endLine, startColumn, endColumn);
+						Finding f = new Finding(message, startLine, endLine, startColumn, endColumn);
 						ctx.getFindings().add(f);
 						log.info("Finding: {}", f);
 					}
@@ -665,7 +618,6 @@
 	 *
 	 * @param ctx
 	 */
-<<<<<<< HEAD
 	private void evaluateNonOrderRules(AnalysisContext ctx) {
 
 		for (MRule rule : getNonOrderRules()) {
@@ -679,29 +631,8 @@
 			if (s.getCond() != null) {
 				Optional<Boolean> condResult = ee.evaluate(s.getCond().getExp());
 				if (condResult.isEmpty()) {
-					log.warn("The rule '{}'' will not be checked because it's guarding condition cannot be evaluated: {}", rule.getName(),
-						exprToString(s.getCond().getExp()));
-					ctx.getFindings().add(new Finding("MarkRuleEvaluationFinding: Rule " + rule.getName() + ": guarding condition unknown"));
-				} else if (!condResult.get()) {
-					log.info("   terminate rule checking due to unsatisfied guarding condition: {}", exprToString(s.getCond().getExp()));
-					ctx.getFindings().add(new Finding("MarkRuleEvaluationFinding: Rule " + rule.getName() + ": guarding condition unsatisfied"));
-				}
-=======
-	private void evaluateMarkRule(
-			@NonNull AnalysisContext ctx, CrymlinTraversalSource crymlinTraversalSource, MRule rule) {
-
-		EvaluationContext ec = new EvaluationContext(rule, EvaluationContext.Type.RULE);
-		ExpressionEvaluator ee = new ExpressionEvaluator(ec);
-
-		RuleStatement s = rule.getStatement();
-		log.info("checking rule {}", rule.getName());
-
-		log.debug("  checking 'when'-part");
-		if (s.getCond() != null) {
-			Optional<Boolean> condResult = ee.evaluate(s.getCond().getExp());
-			if (condResult.isEmpty()) {
 				log.warn(
-					"The rule '{}'' will not be checked because its guarding condition cannot be evaluated: {}",
+					"The rule '{}'' will not be checked because it's guarding condition cannot be evaluated: {}",
 					rule.getName(),
 					ExpressionHelper.exprToString(s.getCond().getExp()));
 				ctx.getFindings().add(
@@ -710,7 +641,7 @@
 								+ rule.getName()
 								+ ": guarding condition unknown",
 						rule.getErrorMessage()));
-			} else if (!condResult.get()) {
+				} else if (!condResult.get()) {
 				log.info(
 					"   terminate rule checking due to unsatisfied guarding condition: {}",
 					ExpressionHelper.exprToString(s.getCond().getExp()));
@@ -721,35 +652,14 @@
 								+ rule.getName()
 								+ ": guarding condition unsatisfied",
 						rule.getErrorMessage()));
-			}
-		}
-
-		// TODO JS->FW: Potential bug: Could it be that the evaluation of the ensure part is independent
-		// of the "when" part?
-		log.debug("  checking 'ensure'-part");
-		Expression ensureExpression = s.getEnsure().getExp();
-		if (ensureExpression instanceof OrderExpression) {
-			/*
-			 * We also look through forbidden nodes. The fact that these are forbidden is checked elsewhere Any function calls to functions which are not specified in an
-			 * entity are _ignored_
-			 */
-			if (!doesTranslationUnitContainRelevantCalls(this.markModel.getRules())) {
-				// return early to save time.
-				return;
->>>>>>> bf285c59
+
+				}
 			}
 
 			/* Evaluate "ensure" part */
 			Optional<Boolean> ensureResult = ee.evaluate(s.getEnsure().getExp());
 
 			if (ensureResult.isEmpty()) {
-<<<<<<< HEAD
-				log.warn("Ensure statement of rule '{}' cannot be evaluated: {}", rule.getName(), exprToString(s.getEnsure().getExp()));
-				ctx.getFindings().add(new Finding("MarkRuleEvaluationFinding: Rule " + rule.getName() + ": ensure condition unknown"));
-			} else if (ensureResult.get()) {
-				log.info("Rule '{}' is satisfied.", rule.getName());
-				ctx.getFindings().add(new Finding("MarkRuleEvaluationFinding: Rule " + rule.getName() + ": ensure condition satisfied"));
-=======
 				log.warn(
 					"Ensure statement of rule '{}' cannot be evaluated: {}",
 					rule.getName(),
@@ -769,7 +679,6 @@
 								+ rule.getName()
 								+ ": ensure condition satisfied",
 						rule.getErrorMessage()));
->>>>>>> bf285c59
 			} else {
 				log.error("Rule '{}' is violated.", rule.getName());
 				ctx.getFindings().add(
