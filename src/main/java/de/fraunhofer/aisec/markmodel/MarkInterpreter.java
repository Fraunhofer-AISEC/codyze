package de.fraunhofer.aisec.markmodel;

import de.fhg.aisec.mark.markDsl.*;
import de.fraunhofer.aisec.cpg.TranslationResult;
import de.fraunhofer.aisec.crymlin.connectors.db.TraversalConnection;
import de.fraunhofer.aisec.crymlin.dsl.CrymlinTraversalSource;
import de.fraunhofer.aisec.crymlin.server.AnalysisContext;
import de.fraunhofer.aisec.crymlin.structures.Finding;
import de.fraunhofer.aisec.crymlin.utils.Builtins;
import de.fraunhofer.aisec.crymlin.utils.CrymlinQueryWrapper;
import de.fraunhofer.aisec.crymlin.utils.Utils;
import de.fraunhofer.aisec.markmodel.fsm.Node;
import java.time.Duration;
import java.time.Instant;
import java.util.*;
import java.util.stream.Collectors;
import org.apache.tinkerpop.gremlin.structure.Direction;
import org.apache.tinkerpop.gremlin.structure.Edge;
import org.apache.tinkerpop.gremlin.structure.Vertex;
import org.checkerframework.checker.nullness.qual.NonNull;
import org.eclipse.emf.common.util.EList;
import org.python.antlr.base.expr;
import org.slf4j.Logger;
import org.slf4j.LoggerFactory;

public class MarkInterpreter {
  private static final Logger log = LoggerFactory.getLogger(MarkInterpreter.class);
  @NonNull private final Mark markModel;

  public MarkInterpreter(@NonNull Mark markModel) {
    this.markModel = markModel;
  }

  enum TRISTATE {
    TRUE,
    FALSE,
    UNKNOWN
  }

  public static String exprToString(Expression expr) {
    if (expr == null) {
      return " null ";
    }

    if (expr instanceof LogicalOrExpression) {
      return exprToString(((LogicalOrExpression) expr).getLeft())
          + " || "
          + exprToString(((LogicalOrExpression) expr).getRight());
    } else if (expr instanceof LogicalAndExpression) {
      return exprToString(((LogicalAndExpression) expr).getLeft())
          + " && "
          + exprToString(((LogicalAndExpression) expr).getRight());
    } else if (expr instanceof ComparisonExpression) {
      ComparisonExpression compExpr = (ComparisonExpression) expr;
      return exprToString(compExpr.getLeft())
          + " "
          + compExpr.getOp()
          + " "
          + exprToString(compExpr.getRight());
    } else if (expr instanceof FunctionCallExpression) {
      FunctionCallExpression fExpr = (FunctionCallExpression) expr;
      String name = fExpr.getName();
      return name
          + "("
          + fExpr.getArgs().stream()
              .map(MarkInterpreter::argToString)
              .collect(Collectors.joining(", "))
          + ")";
    } else if (expr instanceof LiteralListExpression) {
      return "[ "
          + ((LiteralListExpression) expr)
              .getValues().stream().map(Literal::getValue).collect(Collectors.joining(", "))
          + " ]";
    } else if (expr instanceof RepetitionExpression) {
      RepetitionExpression inner = (RepetitionExpression) expr;
      // todo @FW do we want this optimization () can be omitted if inner is no sequence
      if (inner.getExpr() instanceof SequenceExpression) {
        return "(" + exprToString(inner.getExpr()) + ")" + inner.getOp();
      } else {
        return exprToString(inner.getExpr()) + inner.getOp();
      }
    } else if (expr instanceof Operand) {
      return ((Operand) expr).getOperand();
    } else if (expr instanceof Literal) {
      return ((Literal) expr).getValue();
    } else if (expr instanceof SequenceExpression) {
      SequenceExpression seq = ((SequenceExpression) expr);
      return exprToString(seq.getLeft()) + seq.getOp() + " " + exprToString(seq.getRight());
    } else if (expr instanceof Terminal) {
      Terminal inner = (Terminal) expr;
      return inner.getEntity() + "." + inner.getOp() + "()";
    } else if (expr instanceof OrderExpression) {
      OrderExpression order = (OrderExpression) expr;
      SequenceExpression seq = (SequenceExpression) order.getExp();
      return "order " + exprToString(seq);
    }
    return "UNKNOWN EXPRESSION TYPE: " + expr.getClass();
  }

  public static String argToString(Argument arg) {
    return exprToString((Expression) arg); // Every Argument is also an Expression
  }

  private HashSet<Vertex> getVerticesForFunctionDeclaration(
      FunctionDeclaration functionDeclaration,
      MEntity ent,
      CrymlinTraversalSource crymlinTraversal) {
    String functionName = Utils.extractMethodName(functionDeclaration.getName());
    String baseType = Utils.extractType(functionDeclaration.getName());

    EList<String> params = functionDeclaration.getParams();
    // resolve parameters which have a corresponding var part in the entity
    ArrayList<String> cloned = new ArrayList<>(params);
    for (int i = 0; i < cloned.size(); i++) {
      String typeForVar = ent.getTypeForVar(cloned.get(i));
      if (typeForVar != null) {
        cloned.set(i, typeForVar);
      }
    }

    return CrymlinQueryWrapper.getCalls(crymlinTraversal, functionName, baseType, cloned);
  }

  /**
   * Evaluates the {@code markModel} against the currently analyzed program.
   *
   * <p>This is the core of the MARK evaluation.s
   *
   * @param result
   */
  public TranslationResult evaluate(TranslationResult result, AnalysisContext ctx) {

    Instant outer_start = Instant.now();

    // reset stuff attached to this model
    this.markModel.reset();

    try (TraversalConnection t = new TraversalConnection()) { // connects to the DB
      CrymlinTraversalSource crymlinTraversal = t.getCrymlinTraversal();

      log.info("Precalculating matching nodes");
      Instant start = Instant.now();
      /*
      iterate all entities and precalculate some things:
         - call statements to vertices
      */
      for (MEntity ent : this.markModel.getEntities()) {
        log.info("Precalculating call statments for entity {}", ent.getName());
        ent.parseVars();
        for (MOp op : ent.getOps()) {
          log.debug("Looking for call statements for {}", op.getName());
          int numMatches = 0;
          for (OpStatement a : op.getStatements()) {
            HashSet<Vertex> temp =
                getVerticesForFunctionDeclaration(a.getCall(), ent, crymlinTraversal);
            log.debug(
                a.getCall().getName()
                    + "("
                    + String.join(", ", a.getCall().getParams())
                    + "): "
                    + temp.size());
            numMatches += temp.size();
            op.addVertex(a, temp);
          }
          op.setParsingFinished();
          if (numMatches > 0) {
            log.info("Found {} call statements in the cpg for {}", numMatches, op.getName());
          }
        }
      }
      log.info(
          "Done precalculating matching nodes in {} ms.",
          Duration.between(start, Instant.now()).toMillis());

      log.info("Evaluate forbidden calls");
      start = Instant.now();
      evaluateForbiddenCalls(ctx);
      log.info(
          "Done evaluate forbidden calls in {} ms.",
          Duration.between(start, Instant.now()).toMillis());

      log.info("Evaluate order");
      start = Instant.now();
      evaluateOrder(ctx, crymlinTraversal);
      log.info(
          "Done evaluating order in {} ms.", Duration.between(start, Instant.now()).toMillis());

      log.info("Evaluate rules");
      start = Instant.now();
      evaluateRules(ctx);
      log.info(
          "Done evaluating all MARK rules in {} ms.",
          Duration.between(start, Instant.now()).toMillis());

      return result;
    }
  }

  private void evaluateOrder(AnalysisContext ctx, CrymlinTraversalSource crymlinTraversal) {
    /*
    We also look through forbidden nodes. The fact that these are forbidden is checked elsewhere
    Any function calls to functions which are not specified in an entity are _ignored_
     */

    // Cache which Vertex belongs to which Op/Entity
    // a vertex can _only_ belong to one entity/op!
    HashMap<Vertex, MOp> verticesToOp = new HashMap<>();
    for (MEntity ent : this.markModel.getEntities()) {
      for (MOp op : ent.getOps()) {
        op.getAllVertices().forEach(v -> verticesToOp.put(v, op));
      }
    }

    if (verticesToOp.isEmpty()) {
      log.info("no nodes match for TU and MARK-model. Skipping evaluation.");
      return;
    }

    for (Vertex functionDeclaration : crymlinTraversal.functiondeclarations().toList()) {
      log.info("Evaluating function " + functionDeclaration.value("name"));

      for (MRule rule : this.markModel.getRules()) {

        if (rule.getFSM() != null) {
          // rule.getFSM().pushToDB(); //debug only
          log.info("\tEvaluating rule " + rule.getName());
          /* todo
          should we allow this different entities in an order?
          rule UseOfBotan_CipherMode {
            using Forbidden as cm, Foo as f
            ensure
                order cm.start(), cm.finish(), f.done()
            onfail WrongUseOfBotan_CipherMode
          }
          -> this does currently not work, as we store for each base, where in the FSM it is. BUT in this case, an instance of cm would always have a different base than f.

          is aliasing inside an order rule allowed? I.e. order x.a, x.b, x.c
          x i1;
          i1.a();
          i1.b();
          x i2 = i1;
          i2.c();
          -> do we know if i2 is a copy, or an alias?
          -> always mark as error?
          -> currently this will result in:
              Violation against Order: i2.c(); (c) is not allowed. Expected one of: x.a
              Violation against Order: Base i1 is not correctly terminated. Expected one of [x.c] to follow the last call on this base.
          */

          HashSet<Vertex> currentWorklist = new HashSet<>();
          currentWorklist.add(functionDeclaration);

          // which bases did we already see, but are not initialized correctly
          // base to set of eogpaths
          HashMap<String, HashSet<String>> disallowedBases = new HashMap<>();
          // stores the current markings in the FSM (i.e., which base is at which FSM-node)
          HashMap<String, HashSet<Node>> baseToFSMNodes = new HashMap<>();
          // last usage of base
          HashMap<String, Vertex> lastBaseUsage = new HashMap<>();

          HashMap<Long, HashSet<String>> nodeIDtoEOGPathSet = new HashMap<>();
          HashSet<String> startEOG = new HashSet<>();
          startEOG.add("0");
          nodeIDtoEOGPathSet.put((Long) functionDeclaration.id(), startEOG);

          HashSet<String> seenStates = new HashSet<>();
          long visitedNodes = 0;

          while (currentWorklist.size() > 0) {
            HashSet<Vertex> nextWorklist = new HashSet<>();
            //            System.out.println("SEEN: " + String.join(", ", seenStates));
            //            printWorklist(currentWorklist, nodeIDtoEOGPathSet);
            //            System.out.println();

            for (Vertex vertex : currentWorklist) {
              visitedNodes++;

              String currentState = getStateSnapshot(vertex, baseToFSMNodes);
              seenStates.add(currentState);

              HashSet<String> eogPathSet = nodeIDtoEOGPathSet.get((Long) vertex.id());
              for (String eogPath : eogPathSet) {

                // ... no direct access to the labels TreeSet of Neo4JVertex
                if (vertex.label().contains("MemberCallExpression")) {
                  // is the vertex part of any op of any mentioned entity? If not, ignore
                  if (verticesToOp.get(vertex) != null) {

                    MOp op = verticesToOp.get(vertex);
                    // check if the vertex actually belongs to a entity used in this rule
                    if (rule.getEntityReferences().values().stream()
                        .anyMatch(x -> x.getValue1().equals(op.getParent()))) {

                      Iterator<Edge> it = vertex.edges(Direction.OUT, "BASE");
                      String base = null;
                      String ref = null;
                      if (it.hasNext()) {
                        Vertex baseVertex = it.next().inVertex();
                        base = baseVertex.value("name");
                        Iterator<Edge> it_ref = baseVertex.edges(Direction.OUT, "REFERS_TO");
                        if (it_ref.hasNext()) {
                          ref = it_ref.next().inVertex().id().toString();
                        }
                      } else {
                        log.error("base must not be null for MemberCallExpressions");
                        assert false;
                      }

                      // if we have a reference to a node in the cpg, we add this to the prefixed
                      // base
                      // this way, we could differentiate between nodes with the same base name, but
                      // referencing
                      // different variables (e.g., if they are used in different blocks)
                      if (ref != null) {
                        base += "|" + ref;
                      }

                      String prefixedBase = eogPath + "." + base;

                      if (isDisallowedBase(disallowedBases, eogPath, base)) {
                        Finding f =
                            new Finding(
                                "Violation against Order: "
                                    + vertex.value("code")
                                    + " is not allowed. Base contains errors already."
                                    + " ("
                                    + rule.getErrorMessage()
                                    + ")",
                                vertex.value("startLine"),
                                vertex.value("endLine"),
                                vertex.value("startColumn"),
                                vertex.value("endColumn"));
                        // we hide base errors for now!
                        // ctx.getFindings().add(f);
                        // log.info("Finding: {}", f.toString());
                      } else {
                        HashSet<Node> nodesInFSM;
                        if (baseToFSMNodes.get(prefixedBase) == null) {
                          // we have not seen this base before. check if this is the
                          // start of an order
                          nodesInFSM = rule.getFSM().getStart(); // start nodes
                        } else {
                          nodesInFSM =
                              baseToFSMNodes.get(prefixedBase); // nodes calculated in previous step
                        }

                        HashSet<Node> nextNodesInFSM = new HashSet<>();

                        boolean match = false; // did at least one fsm-Node-match occur?
                        for (Node n : nodesInFSM) {
                          // are there any ops corresponding to the current base and the current
                          // function name?
                          if (op != null && op.getName().equals(n.getOp())) {
                            // this also has as effect, that if the FSM is in a end-state and a
                            // intermediate state, and we follow the intermediate state, the
                            // end-state is removed again, which is correct!
                            nextNodesInFSM.addAll(n.getSuccessors());
                            match = true;
                          }
                        }
                        if (!match) {
                          // if not, this call is not allowed, and this base must not be used in the
                          // following eog
                          Finding f =
                              new Finding(
                                  "Violation against Order: "
                                      + vertex.value("code")
                                      + " ("
                                      + (op == null ? "null" : op.getName())
                                      + ") is not allowed. Expected one of: "
                                      + nodesInFSM.stream()
                                          .map(Node::getName)
                                          .sorted()
                                          .collect(Collectors.joining(", "))
                                      + " ("
                                      + rule.getErrorMessage()
                                      + ")",
                                  vertex.value("startLine"),
                                  vertex.value("endLine"),
                                  vertex.value("startColumn"),
                                  vertex.value("endColumn"));
                          ctx.getFindings().add(f);
                          log.info("Finding: {}", f.toString());
                          disallowedBases.computeIfAbsent(base, x -> new HashSet<>()).add(eogPath);
                        } else {
                          String baseLocal = prefixedBase.split("\\.")[1]; // remove eogpath
                          Vertex vertex1 = lastBaseUsage.get(baseLocal);
                          long prevMaxLine = 0;
                          if (vertex1 != null) {
                            prevMaxLine = vertex1.value("startLine");
                          }
                          long newLine = vertex.value("startLine");
                          if (prevMaxLine <= newLine) {
                            lastBaseUsage.put(baseLocal, vertex);
                          }
                          baseToFSMNodes.put(prefixedBase, nextNodesInFSM);
                        }
                      }
                    }
                  }
                }
                ArrayList<Vertex> outVertices = new ArrayList<>();
                vertex
                    .edges(Direction.OUT, "EOG")
                    .forEachRemaining(edge -> outVertices.add(edge.inVertex()));

                // if more than one vertex follows the current one, we need to branch the eogPath
                if (outVertices.size() > 1) { // split
                  if (eogPath.length() > 20) {
                    log.error(
                        "Very long eogpath. This is very likely a bug. Do not split, ignore this node");
                    throw new RuntimeException(
                        "Very long eogpath. This is very likely a bug. Do not split, ignore this node");
                  } else {
                    HashSet<String> oldBases = new HashSet<>();
                    HashMap<String, HashSet<Node>> newBases = new HashMap<>();
                    // first we collect all entries which we need to remove from the baseToFSMNodes
                    // map we also store these entries without the eog path prefix, to update
                    // later in (1)
                    for (Map.Entry<String, HashSet<Node>> entry : baseToFSMNodes.entrySet()) {
                      if (entry.getKey().startsWith(eogPath)) {
                        oldBases.add(entry.getKey());
                        // keep the "." before the real base, as we need it later anyway
                        newBases.put(entry.getKey().substring(eogPath.length()), entry.getValue());
                      }
                    }
                    oldBases.forEach(baseToFSMNodes::remove);

                    // (1) update all entries previously removed from the baseToFSMNodes map with
                    // the new eogpath as prefix to the base
                    for (int i = outVertices.size() - 1; i >= 0; i--) {
                      // also update them in the baseToFSMNodes map
                      String newEOGPath = eogPath + i;
                      newBases.forEach((k, v) -> baseToFSMNodes.put(newEOGPath + k, v));

                      String stateOfNext = getStateSnapshot(outVertices.get(i), baseToFSMNodes);
                      if (seenStates.contains(stateOfNext)) {
                        log.warn(
                            "node/FSM state already visited: "
                                + stateOfNext
                                + ". Do not split into this.");
                        // todo log.debug
                        outVertices.remove(i);
                      } else {

                        // update the eogpath directly in the vertices for the next step
                        nodeIDtoEOGPathSet
                            .computeIfAbsent((Long) outVertices.get(i).id(), x -> new HashSet<>())
                            .add(newEOGPath);
                      }
                    }
                  }
                } else if (outVertices.size()
                    == 1) { // else, if we only have one vertex following this vertex, simply
                  // propagate the current eogpath to the next vertex
                  nodeIDtoEOGPathSet
                      .computeIfAbsent((Long) outVertices.get(0).id(), x -> new HashSet<>())
                      .add(eogPath);
                }

                nextWorklist.addAll(outVertices);
              }
              // the current vertex has been analyzed with all these eogpath. remove from map, if we
              // visit it in another iteration
              nodeIDtoEOGPathSet.remove((Long) vertex.id());
            }
            currentWorklist = nextWorklist;
          }

          log.info(
              "Done evaluating function {}, rule {}. Visited Nodes: {}",
              functionDeclaration.value("name"),
              rule.getName(),
              visitedNodes);
          // now the whole function was evaluated.
          // Check that the FSM is in its end/beginning state for all bases
          HashMap<String, HashSet<String>> nonterminatedBases = new HashMap<>();
          for (Map.Entry<String, HashSet<Node>> entry : baseToFSMNodes.entrySet()) {
            boolean hasEnd = false;
            HashSet<String> notEnded = new HashSet<>();
            for (Node n : entry.getValue()) {
              if (n.isEnd()) {
                // if one of the nodes in this fsm is at an END-node, this is fine.
                hasEnd = true;
                break;
              } else {
                notEnded.add(n.getName());
              }
            }
            if (!hasEnd) {
              // extract the real base name from eogpath.base
              HashSet<String> next =
                  nonterminatedBases.computeIfAbsent(
                      entry.getKey().substring(entry.getKey().indexOf(".") + 1),
                      x -> new HashSet<>());
              next.addAll(notEnded);
            }
          }
          for (Map.Entry<String, HashSet<String>> entry : nonterminatedBases.entrySet()) {
            Vertex vertex = lastBaseUsage.get(entry.getKey());
            String base = entry.getKey().split("\\|")[0]; // remove potential refers_to local
            Finding f =
                new Finding(
                    "Violation against Order: Base "
                        + base
                        + " is not correctly terminated. Expected one of ["
                        + entry.getValue().stream().sorted().collect(Collectors.joining(", "))
                        + "] to follow the correct last call on this base."
                        + " ("
                        + rule.getErrorMessage()
                        + ")",
                    vertex.value("startLine"),
                    vertex.value("endLine"),
                    vertex.value("startColumn"),
                    vertex.value("endColumn"));
            ctx.getFindings().add(f);
            log.info("Finding: {}", f.toString());
          }
        }
      }
    }
  }

  private boolean isDisallowedBase(
      HashMap<String, HashSet<String>> disallowedBases, String eogpath, String base) {
    HashSet<String> disallowedEOGPaths = disallowedBases.get(base);
    if (disallowedEOGPaths != null) {
      return disallowedEOGPaths.stream().anyMatch(eogpath::startsWith);
    }
    return false;
  }

  private String getStateSnapshot(Vertex v, HashMap<String, HashSet<Node>> baseToFSMNodes) {
    HashMap<String, HashSet<Node>> simplified = new HashMap<>();

    for (Map.Entry<String, HashSet<Node>> entry : baseToFSMNodes.entrySet()) {
      simplified
          .computeIfAbsent(entry.getKey().split("\\.")[1], x -> new HashSet<>())
          .addAll(entry.getValue());
    }

    List<String> fsmStates =
        simplified.entrySet().stream()
            .map(
                x ->
                    x.getKey()
                        + "("
                        + x.getValue().stream().map(Node::toString).collect(Collectors.joining(","))
                        + ")")
            .distinct()
            .sorted()
            .collect(Collectors.toList());

    return v.id() + " " + String.join(",", fsmStates);
  }

  private void printWorklist(
      HashSet<Vertex> currentWorklist, HashMap<Long, HashSet<String>> nodeIDtoEOGPathSet) {
    for (Vertex s : currentWorklist) {
      HashSet<String> eogPathSet = nodeIDtoEOGPathSet.get((Long) s.id());
      System.out.print("WL: " + eogPathSet + " ");
      System.out.print(s.id() + " ");
      try {

        System.out.println(s.value("code").toString().split("\\n")[0]);
      } catch (Exception e) {
        System.out.println("<< no code");
      }
    }
  }

  private void evaluateForbiddenCalls(AnalysisContext ctx) {
    /*
     * For a call to be forbidden, it needs to:
     * - matches any forbidden signature (as callstatment in an op)
     *    - with * for arbitrary parameters,
     *    - _ for ignoring one parameter type, or
     *    - a reference to a var in the entity to specify a concrete type (no type hierarchy is analyzed!)
     * - _and_ is not allowed by any other non-forbidden matching call statement (in _any_ op)
     */

    for (MEntity ent : this.markModel.getEntities()) {

      for (MOp op : ent.getOps()) {
        for (Map.Entry<Vertex, HashSet<OpStatement>> entry :
            op.getVertexToCallStatementsMap().entrySet()) {
          if (entry.getValue().stream()
              .noneMatch(call -> "forbidden".equals(call.getForbidden()))) {
            // only allowed entries
            continue;
          }
          Vertex v = entry.getKey();
          boolean vertex_allowed = false;
          HashSet<String> violating = new HashSet<>();
          for (OpStatement call : entry.getValue()) {
            String callString =
                call.getCall().getName() + "(" + String.join(",", call.getCall().getParams()) + ")";

            if (!"forbidden".equals(call.getForbidden())) {
              // there is at least one CallStatement which explicitly allows this Vertex!
              log.info(
                  "Vertex |{}| is allowed, since it matches whitelist entry {}",
                  v.value("code"),
                  callString);
              vertex_allowed = true;
              break;
            } else {
              violating.add(callString);
            }
          }
          if (!vertex_allowed) {
            Finding f =
                new Finding(
                    "Violation against forbidden call(s) "
                        + String.join(", ", violating)
                        + " in Entity "
                        + ent.getName()
                        + ". Call was "
                        + v.value("code").toString(),
                    v.value("startLine"),
                    v.value("endLine"),
                    v.value("startColumn"),
                    v.value("endColumn"));
            ctx.getFindings().add(f);
            log.info("Finding: {}", f.toString());
          }
        }
      }
    }
  }

<<<<<<< HEAD
  private boolean evaluateExpr(Expression expr) {
    if (expr instanceof SequenceExpression) {
      OrderExpression left = ((SequenceExpression) expr).getLeft();
      OrderExpression right = ((SequenceExpression) expr).getRight();
      return evaluateExpr(left) && evaluateExpr(right);
    } else if (expr instanceof Terminal) {
      return containedInModel((Terminal) expr);
    } else if (expr instanceof OrderExpression) {
      SequenceExpression seqxpr = (SequenceExpression) ((OrderExpression) expr).getExp();
      if (seqxpr != null) {
        return evaluateExpr(seqxpr);
=======
  private void evaluateRules(AnalysisContext ctx) {
    for (MRule rule : markModel.getRules()) {
      if (rule.getStatement() != null && rule.getStatement().getEnsure() != null) {
        RuleStatement s = rule.getStatement();
        log.info("checking rule " + rule.getName());
        if (s.getCond() != null) {
          if (evaluateTopLevelExpr(s.getCond().getExp()) == TRISTATE.FALSE) {
            log.info(
                "   terminate rule checking due to unsatisfied guarding condition: "
                    + exprToString(s.getCond().getExp()));
            ctx.getFindings()
                .add(
                    new Finding(
                        "MarkRuleEvaluationFinding: Rule "
                            + rule.getName()
                            + ": guarding condition unsatisfied"));
          } else if (evaluateTopLevelExpr(s.getCond().getExp()) == TRISTATE.UNKNOWN) {
            log.warn(
                "The rule '"
                    + rule.getName()
                    + "' will not be checked because it's guarding condition cannot be evaluated: "
                    + exprToString(s.getCond().getExp()));
            ctx.getFindings()
                .add(
                    new Finding(
                        "MarkRuleEvaluationFinding: Rule "
                            + rule.getName()
                            + ": guarding condition unknown"));
          }
        }

        log.debug("checking 'ensure'-statement");
        if (evaluateTopLevelExpr(s.getEnsure().getExp()) == TRISTATE.UNKNOWN) {
          log.warn(
              "Ensure statement of rule '"
                  + rule.getName()
                  + "' cannot be evaluated: "
                  + exprToString(s.getEnsure().getExp()));
          ctx.getFindings()
              .add(
                  new Finding(
                      "MarkRuleEvaluationFinding: Rule "
                          + rule.getName()
                          + ": ensure condition unknown"));
        } else if (evaluateTopLevelExpr(s.getEnsure().getExp()) == TRISTATE.FALSE) {
          log.error("Rule '" + rule.getName() + "' is violated.");
          ctx.getFindings()
              .add(
                  new Finding(
                      "MarkRuleEvaluationFinding: Rule "
                          + rule.getName()
                          + ": ensure condition violated"));
        } else if (evaluateTopLevelExpr(s.getEnsure().getExp()) == TRISTATE.TRUE) {
          log.info("Rule '" + rule.getName() + "' is satisfied.");
          ctx.getFindings()
              .add(
                  new Finding(
                      "MarkRuleEvaluationFinding: Rule "
                          + rule.getName()
                          + ": ensure condition satisfied"));
        } else {
          assert false; // no other paths expected here
        }
>>>>>>> c463dbbf
      }
    }
  }

  private TRISTATE evaluateTopLevelExpr(Expression expr) {
    if (expr instanceof OrderExpression) {
      return evaluateOrderExpression((OrderExpression) expr);
    }

    Optional<Boolean> result = evaluateLogicalExpr(expr);
    if (result.isEmpty()) {
      return TRISTATE.UNKNOWN;
    }

    if (result.get()) {
      return TRISTATE.TRUE;
    } else {
      return TRISTATE.FALSE;
    }
  }

  private TRISTATE evaluateOrderExpression(OrderExpression orderExpression) {
    if (orderExpression instanceof Terminal) {
      return containedInModel((Terminal) orderExpression) ? TRISTATE.TRUE : TRISTATE.FALSE;
    } else {
      return TRISTATE.UNKNOWN;
    }
  }

  private Optional<Boolean> evaluateLogicalExpr(Expression expr) {
    if (expr instanceof ComparisonExpression) {
      return evaluateComparisonExpr((ComparisonExpression) expr);

    } else if (expr instanceof LogicalAndExpression) {
      Expression left = ((LogicalAndExpression) expr).getLeft();
      Expression right = ((LogicalAndExpression) expr).getRight();
      Optional<Boolean> leftResult = evaluateLogicalExpr(left);
      Optional<Boolean> rightResult = evaluateLogicalExpr(right);
      if (leftResult.isEmpty() || rightResult.isEmpty()) {
        return Optional.empty();
      } else {
        return Optional.of(leftResult.get() && rightResult.get());
      }

    } else if (expr instanceof LogicalOrExpression) {
      Expression left = ((LogicalOrExpression) expr).getLeft();
      Expression right = ((LogicalOrExpression) expr).getRight();
      Optional<Boolean> leftResult = evaluateLogicalExpr(left);
      Optional<Boolean> rightResult = evaluateLogicalExpr(right);
      if (leftResult.isEmpty()) {
        return rightResult;
      } else if (rightResult.isEmpty()) {
        return leftResult;
      } else {
        return Optional.of(leftResult.get() || rightResult.get());
      }
    } else if (expr instanceof FunctionCallExpression) {
      return evaluateFunctionCallExpr((FunctionCallExpression) expr);
    } else {
      // TODO: create custom exceptions
      throw new RuntimeException("not a logical expression: " + expr);
    }
  }

  private Optional<Boolean> evaluateComparisonExpr(ComparisonExpression expr) {
    String op = expr.getOp();
    Expression left = expr.getLeft();
    Expression right = expr.getRight();
    log.debug(
        "comparing expression " + exprToString(left) + " with expression " + exprToString(right));
    Optional leftResult = evaluateUnknownExpr(left);
    Optional rightResult = evaluateUnknownExpr(right);
    if (leftResult.isEmpty() || rightResult.isEmpty()) {
      return Optional.empty();
    }
    log.debug("left result= " + leftResult.get() + " right result= " + rightResult.get());

    // TODO implement remaining operations
    switch (op) {
      case "==":
        return Optional.of(leftResult.get().equals(rightResult.get()));
      case "!=":
      case "<":
      case "<=":
      case ">":
      case ">=":
      case "in":
      case "like":
        return Optional.empty();
      default:
        assert false;
        return Optional.empty();
    }
  }

  private Vector<Optional> evaluateArgs(EList<Argument> argList, int n) {
    Vector<Optional> result = new Vector<Optional>();
    for (int i = 0; i < n; i++) {
      Expression arg = (Expression) argList.get(i);
      result.add(evaluateUnknownExpr(arg));
    }
    return result;
  }

  private Optional evaluateFunctionCallExpr(Expression expr) {
    assert expr instanceof FunctionCallExpression;

    FunctionCallExpression callExpr = (FunctionCallExpression) expr;
    String functionName = callExpr.getName();
    if (functionName.startsWith("_")) {
      // call to built-in functions

      if (functionName.equals("_split")) {
        Vector<Optional> argOptionals = evaluateArgs(callExpr.getArgs(), 3);
        int i = 0;
        for (Optional arg : argOptionals) {
          if (arg.isEmpty()) {
            return Optional.empty();
          }
          i++;
        }
        String s = (String) argOptionals.get(0).get();
        String regex = (String) argOptionals.get(1).get();
        int index = (Integer) argOptionals.get(2).get();
        log.debug("args are: " + s + "; " + regex + "; " + index);
        return Optional.of(Builtins._split(s, regex, index));
      }

      if (functionName.contains("receives_value_from")) {
        return Optional.of(Builtins._receives_value_from());
      }
    }

    return Optional.empty();
  }

  private Optional evaluateLiteral(Literal literal) {
    if (literal instanceof StringLiteral) {
      return Optional.of(Utils.stripQuotedString(literal.getValue()));
    } else if (literal instanceof IntegerLiteral) {
      return Optional.of(Integer.valueOf(literal.getValue()));
    } else {
      throw new RuntimeException("not yet implemented");
    }
  }

  private Optional evaluateUnknownExpr(Expression expr) {
    // TODO implement!

    if (expr instanceof AdditionExpression) {
      log.debug("evaluating AdditionExpression: " + exprToString(expr));
      return Optional.empty();
    } else if (expr instanceof FunctionCallExpression) {
      log.debug("evaluating FunctionCallExpression: " + exprToString(expr));
      return evaluateFunctionCallExpr(expr);
    } else if (expr instanceof Literal) {
      log.debug("evaluating Literal expression: " + exprToString(expr));
      Literal literal = (Literal) expr;
      return evaluateLiteral(literal);
    } else if (expr instanceof LiteralListExpression) {
      log.debug("evaluating LiteralListExpression: " + exprToString(expr));
      return Optional.empty();
    } else if (expr instanceof LogicalAndExpression) {
      log.debug("evaluating LogicalAndExpression: " + exprToString(expr));
      return evaluateLogicalExpr(expr);
    } else if (expr instanceof LogicalOrExpression) {
      log.debug("evaluating LogicalOrExpression: " + exprToString(expr));
      return evaluateLogicalExpr(expr);
    } else if (expr instanceof MultiplicationExpression) {
      log.debug("evaluating MultiplicationExpression: " + exprToString(expr));
      return Optional.empty();
    } else if (expr instanceof Operand) {
      log.debug("evaluating Operand expression: " + exprToString(expr));
      Operand o = (Operand) expr;
      // TODO just for test. Implement!
      return Optional.of(o.getOperand());
    } else if (expr instanceof UnaryExpression) {
      log.debug("evaluating UnaryExpression: " + exprToString(expr));
      return Optional.empty();
    } else {
      log.error("unknown expression: " + exprToString(expr));
      assert false; // all expression types must be handled
      return Optional.empty();
    }
  }

  /**
   * DUMMY FOR DEMO.
   *
   * <p>Method fakes that a statement is contained in the a MARK entity
   *
   * @return
   */
  private boolean containedInModel(Terminal expr) {
    return true;
  }
}<|MERGE_RESOLUTION|>--- conflicted
+++ resolved
@@ -629,19 +629,6 @@
     }
   }
 
-<<<<<<< HEAD
-  private boolean evaluateExpr(Expression expr) {
-    if (expr instanceof SequenceExpression) {
-      OrderExpression left = ((SequenceExpression) expr).getLeft();
-      OrderExpression right = ((SequenceExpression) expr).getRight();
-      return evaluateExpr(left) && evaluateExpr(right);
-    } else if (expr instanceof Terminal) {
-      return containedInModel((Terminal) expr);
-    } else if (expr instanceof OrderExpression) {
-      SequenceExpression seqxpr = (SequenceExpression) ((OrderExpression) expr).getExp();
-      if (seqxpr != null) {
-        return evaluateExpr(seqxpr);
-=======
   private void evaluateRules(AnalysisContext ctx) {
     for (MRule rule : markModel.getRules()) {
       if (rule.getStatement() != null && rule.getStatement().getEnsure() != null) {
@@ -705,7 +692,6 @@
         } else {
           assert false; // no other paths expected here
         }
->>>>>>> c463dbbf
       }
     }
   }
