package de.fraunhofer.aisec.codyze.crymlin

import de.fraunhofer.aisec.codyze.analysis.TypestateMode
import de.fraunhofer.aisec.codyze.config.Configuration
import de.fraunhofer.aisec.codyze.config.Language
import java.io.File
import java.lang.Exception
import kotlin.Throws
import kotlin.test.*
import org.junit.jupiter.api.*
import org.junit.jupiter.api.Test
import picocli.CommandLine

internal class CLILoadTest {

    @Test
    @Throws(Exception::class)
    fun noArgsTest() {
        Assertions.assertThrows(CommandLine.MissingParameterException::class.java) {
            Configuration.initConfig(null, *emptyArray())
        }
    }

    @Test
    @Throws(Exception::class)
    fun exclusiveOptionTest() {
        Assertions.assertThrows(CommandLine.MutuallyExclusiveArgsException::class.java) {
            Configuration.initConfig(null, "-t", "-c")
        }
    }

    @Test
    @Throws(Exception::class)
    fun unknownOptionTest() {
        val config = Configuration.initConfig(null, "-c", "-z")
        val serverConfig = config.buildServerConfiguration()
        val translationConfig = config.buildTranslationConfiguration()

        // assert that nothing was changed from the default values
<<<<<<< HEAD
        assertTrue(config.executionMode.isCli)
        assertFalse(config.executionMode.isLsp)
        assertFalse(config.executionMode.isTui)
        assertNull(config.source)
        assertEquals(120L, config.timeout)
        assertEquals("findings.sarif", config.output)
        assertFalse(config.sarifOutput)

        assertContentEquals(
            arrayOf("./").map { s -> File(s).absolutePath }.toTypedArray(),
            serverConfig.markModelFiles
        )
        assertEquals(TypestateMode.DFA, serverConfig.typestateAnalysis)
        assertFalse(serverConfig.disableGoodFindings)
        assertFalse(serverConfig.pedantic)

        assertFalse(translationConfig.loadIncludes)
        assertEquals(0, translationConfig.includePaths.size, "Array of includes was not empty")
        assertEquals(
            2,
            translationConfig.frontends.size,
            "List of frontends did not only contain default frontends"
        )

        // no way to access useUnityBuild in TranslationConfiguration
        //        assertFalse(translationConfig.useUnityBuild)
=======
        assertTrue(codyze.executionMode.isCli)
        assertFalse(codyze.executionMode.isLsp)
        assertFalse(codyze.executionMode.isTui)
        assertNull(codyze.source)
        assertContentEquals(arrayOf("./").map { s -> File(s) }.toTypedArray(), codyze.mark)
        assertEquals("findings.sarif", codyze.output)
        assertEquals(TypestateMode.DFA, codyze.analysis.tsMode)
        assertEquals(120L, codyze.timeout)
        assertFalse(codyze.noGoodFindings)
        assertFalse(codyze.pedantic)
        assertFalse(codyze.sarifOutput)

        assertFalse(cpg.translation.analyzeIncludes)
        assertEquals(
            0,
            cpg.translation.includes.size,
            "Expected to be empty but size was ${cpg.translation.includes.size}"
        )
        assertEquals(0, cpg.additionalLanguages.size, "Set of additional languages is not empty")
        assertFalse(cpg.useUnityBuild)
>>>>>>> 07f7c96c
    }

    @Test
    @Throws(Exception::class)
    fun languageOptionTest() {
        val config = Configuration.initConfig(null, "-c", "--additional-languages=PYTHON")
        val cpg = config.cpg
        assertEquals(1, cpg.additionalLanguages.size, "Expected size 1 but was ${cpg.passes.size}")
        assertTrue(cpg.additionalLanguages.contains(Language.PYTHON))
    }

    @Test
    @Throws(Exception::class)
    fun passesOptionTest() {
        val config =
            Configuration.initConfig(
                null,
                "-c",
                "--passes=de.fraunhofer.aisec.cpg.passes.EdgeCachePass," +
                    "de.fraunhofer.aisec.cpg.passes.FilenameMapper," +
                    "de.fraunhofer.aisec.cpg.passes.CallResolver"
            )
        val cpg = config.cpg

        val expectedPassesNames =
            arrayOf(
                "de.fraunhofer.aisec.cpg.passes.EdgeCachePass",
                "de.fraunhofer.aisec.cpg.passes.FilenameMapper",
                "de.fraunhofer.aisec.cpg.passes.CallResolver"
            )
        assertEquals(3, cpg.passes.size, "Expected size 3 but was ${cpg.passes.size}")
        val passesNames = cpg.passes.map { s -> s.javaClass.name }
        assertContentEquals(expectedPassesNames, passesNames.toTypedArray())
    }

    @Test
    @Throws(Exception::class)
    fun invalidPassesOptionTest() {
        val config =
            Configuration.initConfig(
                null,
                "-c",
                "--passes=de.fraunhofer.aisec.cpg.passes.MyPass," +
                    "de.fraunhofer.aisec.cpg.passes.Pass," +
                    "de.fraunhofer.aisec.cpg.passes.scopes.BlockScope," +
                    "de.fraunhofer.aisec.cpg.passes.EdgeCachePass," +
                    "MyPass2"
            )
        val cpg = config.cpg
        assertEquals(1, cpg.passes.size, "Expected to have size 1 but was ${cpg.passes.size}")
        assertEquals("de.fraunhofer.aisec.cpg.passes.EdgeCachePass", cpg.passes[0].javaClass.name)
    }

    @Test
    @Throws(Exception::class)
    fun symbolsOptionTest() {
        val config = Configuration.initConfig(null, "-c", "--symbols=#=hash,*=star")
        val cpg = config.cpg
        assertEquals(2, cpg.symbols.size, "Expected size 2 but was ${cpg.passes.size}")
        assertTrue(cpg.symbols.containsKey("#"), "Did not contain \'#\' as a key")
        assertEquals("hash", cpg.symbols["#"])
        assertTrue(cpg.symbols.containsKey("*"), "Did not contain \'*\' as a key")
        assertEquals("star", cpg.symbols["*"])
    }
}<|MERGE_RESOLUTION|>--- conflicted
+++ resolved
@@ -2,7 +2,6 @@
 
 import de.fraunhofer.aisec.codyze.analysis.TypestateMode
 import de.fraunhofer.aisec.codyze.config.Configuration
-import de.fraunhofer.aisec.codyze.config.Language
 import java.io.File
 import java.lang.Exception
 import kotlin.Throws
@@ -37,7 +36,6 @@
         val translationConfig = config.buildTranslationConfiguration()
 
         // assert that nothing was changed from the default values
-<<<<<<< HEAD
         assertTrue(config.executionMode.isCli)
         assertFalse(config.executionMode.isLsp)
         assertFalse(config.executionMode.isTui)
@@ -64,37 +62,16 @@
 
         // no way to access useUnityBuild in TranslationConfiguration
         //        assertFalse(translationConfig.useUnityBuild)
-=======
-        assertTrue(codyze.executionMode.isCli)
-        assertFalse(codyze.executionMode.isLsp)
-        assertFalse(codyze.executionMode.isTui)
-        assertNull(codyze.source)
-        assertContentEquals(arrayOf("./").map { s -> File(s) }.toTypedArray(), codyze.mark)
-        assertEquals("findings.sarif", codyze.output)
-        assertEquals(TypestateMode.DFA, codyze.analysis.tsMode)
-        assertEquals(120L, codyze.timeout)
-        assertFalse(codyze.noGoodFindings)
-        assertFalse(codyze.pedantic)
-        assertFalse(codyze.sarifOutput)
-
-        assertFalse(cpg.translation.analyzeIncludes)
-        assertEquals(
-            0,
-            cpg.translation.includes.size,
-            "Expected to be empty but size was ${cpg.translation.includes.size}"
-        )
-        assertEquals(0, cpg.additionalLanguages.size, "Set of additional languages is not empty")
-        assertFalse(cpg.useUnityBuild)
->>>>>>> 07f7c96c
     }
 
     @Test
     @Throws(Exception::class)
     fun languageOptionTest() {
         val config = Configuration.initConfig(null, "-c", "--additional-languages=PYTHON")
-        val cpg = config.cpg
-        assertEquals(1, cpg.additionalLanguages.size, "Expected size 1 but was ${cpg.passes.size}")
-        assertTrue(cpg.additionalLanguages.contains(Language.PYTHON))
+        val translationConfiguration = config.buildTranslationConfiguration(File("test.java"))
+        // language frontends are not imported as library so the test won't work
+        // assertEquals(3, translationConfiguration.frontends.size, "Expected size 1 but was
+        // ${translationConfiguration.frontends.size}")
     }
 
     @Test
@@ -108,7 +85,7 @@
                     "de.fraunhofer.aisec.cpg.passes.FilenameMapper," +
                     "de.fraunhofer.aisec.cpg.passes.CallResolver"
             )
-        val cpg = config.cpg
+        val translationConfiguration = config.buildTranslationConfiguration(File("test.java"))
 
         val expectedPassesNames =
             arrayOf(
@@ -116,8 +93,12 @@
                 "de.fraunhofer.aisec.cpg.passes.FilenameMapper",
                 "de.fraunhofer.aisec.cpg.passes.CallResolver"
             )
-        assertEquals(3, cpg.passes.size, "Expected size 3 but was ${cpg.passes.size}")
-        val passesNames = cpg.passes.map { s -> s.javaClass.name }
+        assertEquals(
+            3,
+            translationConfiguration.registeredPasses.size,
+            "Expected size 3 but was ${translationConfiguration.registeredPasses.size}"
+        )
+        val passesNames = translationConfiguration.registeredPasses.map { s -> s.javaClass.name }
         assertContentEquals(expectedPassesNames, passesNames.toTypedArray())
     }
 
@@ -134,20 +115,37 @@
                     "de.fraunhofer.aisec.cpg.passes.EdgeCachePass," +
                     "MyPass2"
             )
-        val cpg = config.cpg
-        assertEquals(1, cpg.passes.size, "Expected to have size 1 but was ${cpg.passes.size}")
-        assertEquals("de.fraunhofer.aisec.cpg.passes.EdgeCachePass", cpg.passes[0].javaClass.name)
+        val translationConfiguration = config.buildTranslationConfiguration(File("test.java"))
+        assertEquals(
+            1,
+            translationConfiguration.registeredPasses.size,
+            "Expected to have size 1 but was ${translationConfiguration.registeredPasses.size}"
+        )
+        assertEquals(
+            "de.fraunhofer.aisec.cpg.passes.EdgeCachePass",
+            translationConfiguration.registeredPasses[0].javaClass.name
+        )
     }
 
     @Test
     @Throws(Exception::class)
     fun symbolsOptionTest() {
         val config = Configuration.initConfig(null, "-c", "--symbols=#=hash,*=star")
-        val cpg = config.cpg
-        assertEquals(2, cpg.symbols.size, "Expected size 2 but was ${cpg.passes.size}")
-        assertTrue(cpg.symbols.containsKey("#"), "Did not contain \'#\' as a key")
-        assertEquals("hash", cpg.symbols["#"])
-        assertTrue(cpg.symbols.containsKey("*"), "Did not contain \'*\' as a key")
-        assertEquals("star", cpg.symbols["*"])
+        val translationConfiguration = config.buildTranslationConfiguration(File("test.java"))
+        assertEquals(
+            2,
+            translationConfiguration.symbols.size,
+            "Expected size 2 but was ${translationConfiguration.symbols.size}"
+        )
+        assertTrue(
+            translationConfiguration.symbols.containsKey("#"),
+            "Did not contain \'#\' as a key"
+        )
+        assertEquals("hash", translationConfiguration.symbols["#"])
+        assertTrue(
+            translationConfiguration.symbols.containsKey("*"),
+            "Did not contain \'*\' as a key"
+        )
+        assertEquals("star", translationConfiguration.symbols["*"])
     }
 }