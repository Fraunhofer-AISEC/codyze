--- conflicted
+++ resolved
@@ -2,6 +2,9 @@
 
 import de.fraunhofer.aisec.codyze.analysis.TypestateMode
 import de.fraunhofer.aisec.codyze.config.Configuration
+import de.fraunhofer.aisec.cpg.TranslationConfiguration
+import de.fraunhofer.aisec.cpg.passes.EdgeCachePass
+import de.fraunhofer.aisec.cpg.passes.UnreachableEOGPass
 import java.io.File
 import kotlin.Exception
 import kotlin.Throws
@@ -83,65 +86,75 @@
             "List of frontends did not only contain default frontends"
         )
 
-<<<<<<< HEAD
         // no way to access useUnityBuild in TranslationConfiguration
         //        assertFalse(translationConfig.useUnityBuild)
-=======
-        assertFalse(cpg.translation.analyzeIncludes)
-        assertTrue(
-            cpg.translation.includes.isEmpty(),
-            "Expected empty list but size was ${cpg.translation.includes}"
-        )
-        assertEquals(0, cpg.additionalLanguages.size, "Set of additional languages is not empty")
-        assertFalse(cpg.useUnityBuild)
->>>>>>> 07f7c96c
     }
 
     @Test
     @Throws(java.lang.Exception::class)
     fun additionalOptionsConfigFileTest() {
         val config = Configuration.initConfig(additionalOptionFile, "-c")
-        val cpg = config.cpg
-
-        assertFalse(cpg.typeSystemInFrontend)
-        assertNull(cpg.defaultPasses)
-
+        val translationConfiguration = config.buildTranslationConfiguration(File("test.java"))
+        val expectedTranslationConfig =
+            TranslationConfiguration.builder()
+                .typeSystemActiveInFrontend(false)
+                .registerPass(EdgeCachePass())
+                .registerPass(UnreachableEOGPass())
+                .build()
+
+        // Can't test typeSystemActiveInFrontend
+
+        assertEquals(
+            expectedTranslationConfig.registeredPasses.size,
+            translationConfiguration.registeredPasses.size,
+            "Expected size ${expectedTranslationConfig.registeredPasses.size} but was ${translationConfiguration.registeredPasses.size}"
+        )
+        val passesNames =
+            translationConfiguration.registeredPasses.map { s -> s.javaClass.name }.toTypedArray()
         val expectedPassesNames =
-            arrayOf(
-                "de.fraunhofer.aisec.cpg.passes.EdgeCachePass",
-                "de.fraunhofer.aisec.cpg.passes.UnreachableEOGPass"
-            )
-        assertEquals(2, cpg.passes.size, "Expected size 2 but was ${cpg.passes.size}")
-        val passesNames = cpg.passes.map { s -> s.javaClass.name }
-        assertContentEquals(expectedPassesNames, passesNames.toTypedArray())
-
-        assertEquals(3, cpg.symbols.size, "Expected size 3 but was ${cpg.passes.size}")
-        assertTrue(cpg.symbols.containsKey("#"), "Did not contain \'#\' as a key")
-        assertEquals("hash", cpg.symbols["#"])
-        assertTrue(cpg.symbols.containsKey("$"), "Did not contain \'$\' as a key")
-        assertEquals("dollar", cpg.symbols["$"])
-        assertTrue(cpg.symbols.containsKey("*"), "Did not contain \'*\' as a key")
-        assertEquals("star", cpg.symbols["*"])
+            expectedTranslationConfig.registeredPasses.map { s -> s.javaClass.name }.toTypedArray()
+        assertContentEquals(expectedPassesNames, passesNames)
+
+        assertEquals(
+            3,
+            translationConfiguration.symbols.size,
+            "Expected size 3 but was ${translationConfiguration.symbols.size}"
+        )
+        assertTrue(
+            translationConfiguration.symbols.containsKey("#"),
+            "Did not contain \'#\' as a key"
+        )
+        assertEquals("hash", translationConfiguration.symbols["#"])
+        assertTrue(
+            translationConfiguration.symbols.containsKey("$"),
+            "Did not contain \'$\' as a key"
+        )
+        assertEquals("dollar", translationConfiguration.symbols["$"])
+        assertTrue(
+            translationConfiguration.symbols.containsKey("*"),
+            "Did not contain \'*\' as a key"
+        )
+        assertEquals("star", translationConfiguration.symbols["*"])
 
         val expectedIncludes =
             arrayOf("include1", "include7", "include3", "include5")
-                .map { s -> File(s) }
+                .map { s -> File(s).absolutePath }
                 .toTypedArray()
-        assertContentEquals(expectedIncludes, cpg.translation.includes)
+        assertContentEquals(expectedIncludes, translationConfiguration.includePaths)
 
         val expectedEnabledIncludes =
-            arrayOf("include3", "include5", "include1").map { s -> File(s) }.toTypedArray()
-        assertContentEquals(expectedEnabledIncludes, cpg.translation.enabledIncludes)
+            arrayOf("include3", "include5", "include1").map { s -> File(s).absolutePath }
+        assertContentEquals(expectedEnabledIncludes, translationConfiguration.includeWhitelist)
 
         val expectedDisabledIncludes =
-            arrayOf("include7", "include3").map { s -> File(s) }.toTypedArray()
-        assertContentEquals(expectedDisabledIncludes, cpg.translation.disabledIncludes)
+            arrayOf("include7", "include3").map { s -> File(s).absolutePath }
+        assertContentEquals(expectedDisabledIncludes, translationConfiguration.includeBlacklist)
     }
 
     @Test
     @Throws(Exception::class)
     fun unknownLanguageTest() {
-        val config = Configuration.initConfig(unknownLanguageFile, "-c")
+        Configuration.initConfig(unknownLanguageFile, "-c")
 
         // able to handle unknown languages
         assert(true)
