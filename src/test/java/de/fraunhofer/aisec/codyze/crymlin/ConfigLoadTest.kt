package de.fraunhofer.aisec.codyze.crymlin

import de.fraunhofer.aisec.codyze.analysis.TypestateMode
import de.fraunhofer.aisec.codyze.config.Configuration
import de.fraunhofer.aisec.cpg.TranslationConfiguration
import de.fraunhofer.aisec.cpg.passes.EdgeCachePass
import de.fraunhofer.aisec.cpg.passes.UnreachableEOGPass
import java.io.File
import kotlin.Exception
import kotlin.Throws
import kotlin.test.*
import org.junit.jupiter.api.BeforeAll
import org.junit.jupiter.api.Test

internal class ConfigLoadTest {

    @Test
    @Throws(Exception::class)
    fun correctConfigFileTest() {
        val config = Configuration.initConfig(correctFile, "-c")
        val serverConfig = config.buildServerConfiguration()
        val translationConfig = config.buildTranslationConfiguration()
        val configFileBasePath = correctFile.absoluteFile.parent

        // assert that the data in the config file was parsed and set correctly
        assertEquals(File(configFileBasePath, "source.java"), config.source)
        assertContentEquals(
            arrayOf("mark1", "mark4", "mark3", "mark2")
                .map { s -> File(configFileBasePath, s).absolutePath }
                .toTypedArray(),
            serverConfig.markModelFiles
        )
        assertEquals(File(configFileBasePath, "result.out").absolutePath, config.output)
        assertEquals(140L, config.timeout)
        assertTrue(config.sarifOutput)
        assertEquals(TypestateMode.WPDS, serverConfig.typestateAnalysis)

        assertFalse(translationConfig.loadIncludes)
        assertContentEquals(
            arrayOf("include1", "include2")
                .map { s -> File(configFileBasePath, s).absolutePath }
                .toTypedArray(),
            translationConfig.includePaths
        )

        // Test for additional languages doesn't really work because the LanguageFrontends
        // are not in the library, so they won't be registered
        //        assertEquals(
        //            1,
        //            translationConfig.frontends.size,
        //            "Size of set of additional languages is not 1"
        //        )
        //        assertTrue(translationConfig.frontends.containsKey())

        // assert that nothing else was changed from the default values
        assertFalse(serverConfig.disableGoodFindings)
        assertFalse(serverConfig.pedantic)

        // no way to access useUnityBuild in TranslationConfiguration
        //        assertFalse(translationConfig.useUnityBuild)
    }

    @Test
    @Throws(Exception::class)
    fun incorrectConfigFileTest() {
        // we just parse whatever we can understand from config file; the rest is initialized to
        // default values
        val config = Configuration.initConfig(incorrectFile, "-c")
        val serverConfig = config.buildServerConfiguration()
        val translationConfig = config.buildTranslationConfiguration()
        val configFileBasePath = correctFile.absoluteFile.parent

        // assert that nothing was changed from the default values
        assertEquals(File(configFileBasePath, "source.java").absolutePath, config.source.toString())
        assertEquals(120L, config.timeout)
<<<<<<< HEAD
        assertEquals(File(configFileBasePath, "result.out").absolutePath, config.output)
        assertFalse(config.sarifOutput)
=======
        assertEquals("result.out", config.output)
        assertTrue(config.sarifOutput)
>>>>>>> c3e673af

        assertContentEquals(
            arrayOf("./").map { s -> File(s).absolutePath }.toTypedArray(),
            serverConfig.markModelFiles
        )
        assertEquals(TypestateMode.DFA, serverConfig.typestateAnalysis)
        assertFalse(serverConfig.disableGoodFindings)
        assertFalse(serverConfig.pedantic)

        assertFalse(translationConfig.loadIncludes)
        assertEquals(2, translationConfig.includePaths.size)
        assertEquals(
            2,
            translationConfig.frontends.size,
            "List of frontends did not only contain default frontends"
        )

        // no way to access useUnityBuild in TranslationConfiguration
        //        assertFalse(translationConfig.useUnityBuild)
    }

    @Test
    @Throws(java.lang.Exception::class)
    fun additionalOptionsConfigFileTest() {
        val config = Configuration.initConfig(additionalOptionFile, "-c")
        val translationConfiguration = config.buildTranslationConfiguration(File("test.java"))
        val expectedTranslationConfig =
            TranslationConfiguration.builder()
                .typeSystemActiveInFrontend(false)
                .registerPass(EdgeCachePass())
                .registerPass(UnreachableEOGPass())
                .build()

        // Can't test typeSystemActiveInFrontend

        assertEquals(
            expectedTranslationConfig.registeredPasses.size,
            translationConfiguration.registeredPasses.size,
            "Expected size ${expectedTranslationConfig.registeredPasses.size} but was ${translationConfiguration.registeredPasses.size}"
        )
        val passesNames =
            translationConfiguration.registeredPasses.map { s -> s.javaClass.name }.toTypedArray()
        val expectedPassesNames =
            expectedTranslationConfig.registeredPasses.map { s -> s.javaClass.name }.toTypedArray()
        assertContentEquals(expectedPassesNames, passesNames)

        assertEquals(
            3,
            translationConfiguration.symbols.size,
            "Expected size 3 but was ${translationConfiguration.symbols.size}"
        )
        assertTrue(
            translationConfiguration.symbols.containsKey("#"),
            "Did not contain \'#\' as a key"
        )
        assertEquals("hash", translationConfiguration.symbols["#"])
        assertTrue(
            translationConfiguration.symbols.containsKey("$"),
            "Did not contain \'$\' as a key"
        )
        assertEquals("dollar", translationConfiguration.symbols["$"])
        assertTrue(
            translationConfiguration.symbols.containsKey("*"),
            "Did not contain \'*\' as a key"
        )
        assertEquals("star", translationConfiguration.symbols["*"])

        val expectedIncludes =
            arrayOf("include1", "include7", "include3", "include5")
                .map { s -> File(additionalOptionFile.absoluteFile.parent, s).absolutePath }
                .toTypedArray()
        assertContentEquals(expectedIncludes, translationConfiguration.includePaths)

        val expectedEnabledIncludes =
            arrayOf("include3", "include5", "include1").map { s ->
                File(additionalOptionFile.absoluteFile.parent, s).absolutePath
            }
        assertContentEquals(expectedEnabledIncludes, translationConfiguration.includeWhitelist)

        val expectedDisabledIncludes =
            arrayOf("include7", "include3").map { s ->
                File(additionalOptionFile.absoluteFile.parent, s).absolutePath
            }
        assertContentEquals(expectedDisabledIncludes, translationConfiguration.includeBlacklist)
    }

    @Test
    @Throws(Exception::class)
    fun unknownLanguageTest() {
        Configuration.initConfig(unknownLanguageFile, "-c")

        // able to handle unknown languages
        assert(true)
    }

    @Test
    fun pathsTest() {
        var config = Configuration.initConfig(paths1File, "-c")
        assertNotNull(config.source)
        assertEquals("/absolute/path/to/source", config.source!!.absolutePath)
        assertEquals(
            File(paths1File.absoluteFile.parent, "../relative/path/to/output").absolutePath,
            config.output
        )

        config = Configuration.initConfig(paths2File, "-c")
        assertNotNull(config.source)
        assertEquals(
            File(paths2File.absoluteFile.parent, "../relative/path/to/source").absolutePath,
            config.source!!.absolutePath
        )
        assertEquals("/absolute/path/to/output", config.output)
    }

    companion object {
        private lateinit var correctFile: File
        private lateinit var incorrectFile: File
        private lateinit var additionalOptionFile: File
        private lateinit var unknownLanguageFile: File
        private lateinit var paths1File: File
        private lateinit var paths2File: File

        @BeforeAll
        @JvmStatic
        fun startup() {
            val correctStructureResource =
                ConfigLoadTest::class.java.classLoader.getResource(
                    "config-files/correct_structure.yml"
                )
            assertNotNull(correctStructureResource)
            correctFile = File(correctStructureResource.file)
            assertNotNull(correctFile)

            val incorrectStructureResource =
                ConfigLoadTest::class.java.classLoader.getResource(
                    "config-files/incorrect_structure.yml"
                )
            assertNotNull(incorrectStructureResource)
            incorrectFile = File(incorrectStructureResource.file)
            assertNotNull(incorrectFile)

            val additionalOptionResource =
                ConfigLoadTest::class.java.classLoader.getResource(
                    "config-files/additional_options.yml"
                )
            assertNotNull(additionalOptionResource)
            additionalOptionFile = File(additionalOptionResource.file)
            assertNotNull(additionalOptionFile)

            val unknownLanguageResource =
                ConfigLoadTest::class.java.classLoader.getResource(
                    "config-files/unknown_language.yml"
                )
            assertNotNull(unknownLanguageResource)
            unknownLanguageFile = File(unknownLanguageResource.file)
            assertNotNull(unknownLanguageFile)

            val paths1Resource =
                ConfigLoadTest::class.java.classLoader.getResource("config-files/paths1.yml")
            assertNotNull(paths1Resource)
            paths1File = File(paths1Resource.file)
            assertNotNull(paths1File)

            val paths2Resource =
                ConfigLoadTest::class.java.classLoader.getResource("config-files/paths2.yml")
            assertNotNull(paths2Resource)
            paths2File = File(paths2Resource.file)
            assertNotNull(paths2File)
        }
    }
}<|MERGE_RESOLUTION|>--- conflicted
+++ resolved
@@ -73,13 +73,8 @@
         // assert that nothing was changed from the default values
         assertEquals(File(configFileBasePath, "source.java").absolutePath, config.source.toString())
         assertEquals(120L, config.timeout)
-<<<<<<< HEAD
         assertEquals(File(configFileBasePath, "result.out").absolutePath, config.output)
-        assertFalse(config.sarifOutput)
-=======
-        assertEquals("result.out", config.output)
         assertTrue(config.sarifOutput)
->>>>>>> c3e673af
 
         assertContentEquals(
             arrayOf("./").map { s -> File(s).absolutePath }.toTypedArray(),
